use crate::{ExponentialBackoffRetryDescriptor, RelayedChainIdentity};

use super::{ChainIdentity, MainChainIdentity};
use async_trait::async_trait;
use ethers_core::types::{Address, BlockNumber, U256};
use ethers_middleware::{NonceManagerMiddleware, SignerMiddleware};
use ethers_providers::{Http, Middleware, Provider, ProviderError};
use ethers_signers::{LocalWallet, Signer};
use std::{sync::Arc, time::Duration};

pub type WalletSigner = SignerMiddleware<NonceManagerMiddleware<Arc<Provider<Http>>>, LocalWallet>;

#[derive(Debug, Clone)]
pub struct GeneralMainChainIdentity {
    chain_id: usize,
    provider: Arc<Provider<Http>>,
    signer: Arc<WalletSigner>,
    controller_address: Address,
    controller_relayer_address: Address,
    adapter_address: Address,
    contract_transaction_retry_descriptor: ExponentialBackoffRetryDescriptor,
    contract_view_retry_descriptor: ExponentialBackoffRetryDescriptor,
}

impl GeneralMainChainIdentity {
    #[allow(clippy::too_many_arguments)]
    pub fn new(
        chain_id: usize,
        wallet: LocalWallet,
        provider_rpc_endpoint: String,
        provider_polling_interval_millis: u64,
        controller_address: Address,
        controller_relayer_address: Address,
        adapter_address: Address,
        contract_transaction_retry_descriptor: ExponentialBackoffRetryDescriptor,
        contract_view_retry_descriptor: ExponentialBackoffRetryDescriptor,
    ) -> Self {
        let provider = Arc::new(
            Provider::<Http>::try_from(provider_rpc_endpoint)
                .unwrap()
                .interval(Duration::from_millis(provider_polling_interval_millis)),
        );

        let wallet = wallet.with_chain_id(chain_id as u32);

        let nonce_manager = NonceManagerMiddleware::new(provider.clone(), wallet.address());

        // instantiate the client with the wallet
        let signer = Arc::new(SignerMiddleware::new(nonce_manager, wallet));

        GeneralMainChainIdentity {
            chain_id,
            provider,
            signer,
            controller_address,
            controller_relayer_address,
            adapter_address,
            contract_transaction_retry_descriptor,
            contract_view_retry_descriptor,
        }
    }
}

#[async_trait]
impl ChainIdentity for GeneralMainChainIdentity {
    fn get_chain_id(&self) -> usize {
        self.chain_id
    }

    fn get_id_address(&self) -> Address {
        self.signer.address()
    }

    fn get_adapter_address(&self) -> Address {
        self.adapter_address
    }

    fn get_signer(&self) -> Arc<WalletSigner> {
        self.signer.clone()
    }

    fn get_provider(&self) -> Arc<Provider<Http>> {
        self.provider.clone()
    }

    fn get_contract_transaction_retry_descriptor(&self) -> ExponentialBackoffRetryDescriptor {
        self.contract_transaction_retry_descriptor
    }

    fn get_contract_view_retry_descriptor(&self) -> ExponentialBackoffRetryDescriptor {
        self.contract_view_retry_descriptor
    }

    async fn get_current_gas_price(&self) -> Result<U256, ProviderError> {
        self.provider.get_gas_price().await
    }
<<<<<<< HEAD
=======

    async fn get_block_timestamp(
        &self,
        block_number: BlockNumber,
    ) -> Result<Option<U256>, ProviderError> {
        self.provider
            .get_block(block_number)
            .await
            .map(|o| o.map(|b| b.timestamp))
    }
>>>>>>> 644644d1
}

#[async_trait]
impl MainChainIdentity for GeneralMainChainIdentity {
    fn get_controller_address(&self) -> Address {
        self.controller_address
    }

    fn get_controller_relayer_address(&self) -> Address {
        self.controller_relayer_address
    }
}

#[derive(Debug, Clone)]
pub struct GeneralRelayedChainIdentity {
    chain_id: usize,
    provider: Arc<Provider<Http>>,
    signer: Arc<WalletSigner>,
    controller_oracle_address: Address,
    adapter_address: Address,
    contract_transaction_retry_descriptor: ExponentialBackoffRetryDescriptor,
    contract_view_retry_descriptor: ExponentialBackoffRetryDescriptor,
}

impl GeneralRelayedChainIdentity {
    #[allow(clippy::too_many_arguments)]
    pub fn new(
        chain_id: usize,
        wallet: LocalWallet,
        provider_rpc_endpoint: String,
        provider_polling_interval_millis: u64,
        controller_oracle_address: Address,
        adapter_address: Address,
        contract_transaction_retry_descriptor: ExponentialBackoffRetryDescriptor,
        contract_view_retry_descriptor: ExponentialBackoffRetryDescriptor,
    ) -> Self {
        let provider = Arc::new(
            Provider::<Http>::try_from(provider_rpc_endpoint)
                .unwrap()
                .interval(Duration::from_millis(provider_polling_interval_millis)),
        );

        let wallet = wallet.with_chain_id(chain_id as u32);

        let nonce_manager = NonceManagerMiddleware::new(provider.clone(), wallet.address());

        // instantiate the client with the wallet
        let signer = Arc::new(SignerMiddleware::new(nonce_manager, wallet));

        GeneralRelayedChainIdentity {
            chain_id,
            provider,
            signer,
            controller_oracle_address,
            adapter_address,
            contract_transaction_retry_descriptor,
            contract_view_retry_descriptor,
        }
    }
}

#[async_trait]
impl ChainIdentity for GeneralRelayedChainIdentity {
    fn get_chain_id(&self) -> usize {
        self.chain_id
    }

    fn get_id_address(&self) -> Address {
        self.signer.address()
    }

    fn get_adapter_address(&self) -> Address {
        self.adapter_address
    }

    fn get_signer(&self) -> Arc<WalletSigner> {
        self.signer.clone()
    }

    fn get_provider(&self) -> Arc<Provider<Http>> {
        self.provider.clone()
    }

    fn get_contract_transaction_retry_descriptor(&self) -> ExponentialBackoffRetryDescriptor {
        self.contract_transaction_retry_descriptor
    }

    fn get_contract_view_retry_descriptor(&self) -> ExponentialBackoffRetryDescriptor {
        self.contract_view_retry_descriptor
    }

    async fn get_current_gas_price(&self) -> Result<U256, ProviderError> {
        self.provider.get_gas_price().await
    }
<<<<<<< HEAD
=======

    async fn get_block_timestamp(
        &self,
        block_number: BlockNumber,
    ) -> Result<Option<U256>, ProviderError> {
        self.provider
            .get_block(block_number)
            .await
            .map(|o| o.map(|b| b.timestamp))
    }
>>>>>>> 644644d1
}

impl RelayedChainIdentity for GeneralRelayedChainIdentity {
    fn get_controller_oracle_address(&self) -> Address {
        self.controller_oracle_address
    }
}<|MERGE_RESOLUTION|>--- conflicted
+++ resolved
@@ -94,8 +94,6 @@
     async fn get_current_gas_price(&self) -> Result<U256, ProviderError> {
         self.provider.get_gas_price().await
     }
-<<<<<<< HEAD
-=======
 
     async fn get_block_timestamp(
         &self,
@@ -106,7 +104,6 @@
             .await
             .map(|o| o.map(|b| b.timestamp))
     }
->>>>>>> 644644d1
 }
 
 #[async_trait]
@@ -201,8 +198,6 @@
     async fn get_current_gas_price(&self) -> Result<U256, ProviderError> {
         self.provider.get_gas_price().await
     }
-<<<<<<< HEAD
-=======
 
     async fn get_block_timestamp(
         &self,
@@ -213,7 +208,6 @@
             .await
             .map(|o| o.map(|b| b.timestamp))
     }
->>>>>>> 644644d1
 }
 
 impl RelayedChainIdentity for GeneralRelayedChainIdentity {
