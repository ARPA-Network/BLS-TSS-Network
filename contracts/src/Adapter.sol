--- conflicted
+++ resolved
@@ -1,9 +1,5 @@
 // SPDX-License-Identifier: MIT
-<<<<<<< HEAD
-pragma solidity >=0.8.10;
-=======
 pragma solidity ^0.8.18;
->>>>>>> 6bddd106
 
 import {IERC20} from "openzeppelin-contracts/contracts/token/ERC20/IERC20.sol";
 import {SafeERC20, Address} from "openzeppelin-contracts/contracts/token/ERC20/utils/SafeERC20.sol";
@@ -26,17 +22,6 @@
     // *Constants*
     uint16 public constant MAX_CONSUMERS = 100;
     uint16 public constant MAX_REQUEST_CONFIRMATIONS = 200;
-<<<<<<< HEAD
-    uint256 public constant RANDOMNESS_REWARD_GAS = 9000;
-    uint256 public constant VERIFICATION_GAS_OVER_MINIMUM_THRESHOLD = 50000;
-    uint256 public constant DEFAULT_MINIMUM_THRESHOLD = 3;
-
-    // *State Variables*
-    IController internal _controller;
-
-    // Randomness Task State
-    uint256 internal _lastAssignedGroupIndex;
-=======
     uint32 public constant RANDOMNESS_REWARD_GAS = 9000;
     uint32 public constant VERIFICATION_GAS_OVER_MINIMUM_THRESHOLD = 50000;
     uint32 public constant DEFAULT_MINIMUM_THRESHOLD = 3;
@@ -49,7 +34,6 @@
 
     // Randomness Task State
     uint32 internal _lastAssignedGroupIndex;
->>>>>>> 6bddd106
     uint256 internal _lastRandomness;
     uint256 internal _randomnessCount;
 
@@ -106,17 +90,10 @@
         bool isFlatFeePromotionEnabledPermanently,
         uint256 flatFeePromotionStartTimestamp,
         uint256 flatFeePromotionEndTimestamp
-<<<<<<< HEAD
     );
     event ReferralConfigSet(
         bool isReferralEnabled, uint16 freeRequestCountForReferrer, uint16 freeRequestCountForReferee
     );
-=======
-    );
-    event ReferralConfigSet(
-        bool isReferralEnabled, uint16 freeRequestCountForReferrer, uint16 freeRequestCountForReferee
-    );
->>>>>>> 6bddd106
     event SubscriptionCreated(uint64 indexed subId, address indexed owner);
     event SubscriptionFunded(uint64 indexed subId, uint256 oldBalance, uint256 newBalance);
     event SubscriptionConsumerAdded(uint64 indexed subId, address consumer);
@@ -157,10 +134,7 @@
     error InvalidSubscription();
     error ReferralPromotionDisabled();
     error SubscriptionAlreadyHasReferral();
-<<<<<<< HEAD
-=======
     error IdenticalSubscription();
->>>>>>> 6bddd106
     error AtLeastOneRequestIsRequired();
     error MustBeSubOwner(address owner);
     error PaymentTooLarge();
@@ -174,11 +148,8 @@
     error GroupNotExist(uint256 groupIndex);
     error SenderNotController();
     error PendingRequestExists();
-<<<<<<< HEAD
-=======
     error InvalidZeroAddress();
     error GasLimitTooBig(uint32 have, uint32 want);
->>>>>>> 6bddd106
 
     // *Modifiers*
     modifier onlySubOwner(uint64 subId) {
@@ -199,14 +170,11 @@
         _;
     }
 
-<<<<<<< HEAD
-=======
     /// @custom:oz-upgrades-unsafe-allow constructor
     constructor() {
         _disableInitializers();
     }
 
->>>>>>> 6bddd106
     function initialize(address controller) public initializer {
         _controller = IController(controller);
 
@@ -252,7 +220,6 @@
             signatureTaskExclusiveWindow,
             rewardPerSignature,
             committerRewardPerSignature
-<<<<<<< HEAD
         );
     }
 
@@ -280,35 +247,6 @@
         );
     }
 
-=======
-        );
-    }
-
-    function setFlatFeeConfig(
-        FeeConfig memory flatFeeConfig,
-        uint16 flatFeePromotionGlobalPercentage,
-        bool isFlatFeePromotionEnabledPermanently,
-        uint256 flatFeePromotionStartTimestamp,
-        uint256 flatFeePromotionEndTimestamp
-    ) external override(IAdapterOwner) onlyOwner {
-        _flatFeeConfig = FlatFeeConfig({
-            config: flatFeeConfig,
-            flatFeePromotionGlobalPercentage: flatFeePromotionGlobalPercentage,
-            isFlatFeePromotionEnabledPermanently: isFlatFeePromotionEnabledPermanently,
-            flatFeePromotionStartTimestamp: flatFeePromotionStartTimestamp,
-            flatFeePromotionEndTimestamp: flatFeePromotionEndTimestamp
-        });
-
-        emit FlatFeeConfigSet(
-            flatFeeConfig,
-            flatFeePromotionGlobalPercentage,
-            isFlatFeePromotionEnabledPermanently,
-            flatFeePromotionStartTimestamp,
-            flatFeePromotionEndTimestamp
-        );
-    }
-
->>>>>>> 6bddd106
     function setReferralConfig(
         bool isReferralEnabled,
         uint16 freeRequestCountForReferrer,
@@ -347,12 +285,7 @@
         if (msg.sender != address(_controller)) {
             revert SenderNotController();
         }
-<<<<<<< HEAD
-        (bool sent,) = payable(recipient).call{value: ethAmount}("");
-        require(sent, "Failed to send Ether");
-=======
         payable(recipient).transfer(ethAmount);
->>>>>>> 6bddd106
     }
 
     function createSubscription() external override(IAdapter) nonReentrant returns (uint64) {
@@ -415,13 +348,15 @@
         uint256 oldBalance = _subscriptions[subId].balance;
         _subscriptions[subId].balance += msg.value;
         emit SubscriptionFunded(subId, oldBalance, oldBalance + msg.value);
-<<<<<<< HEAD
     }
 
     function setReferral(uint64 subId, uint64 referralSubId) external onlySubOwner(subId) nonReentrant {
         if (!_referralConfig.isReferralEnabled) {
             revert ReferralPromotionDisabled();
         }
+        if (_subscriptions[subId].owner == _subscriptions[referralSubId].owner) {
+            revert IdenticalSubscription();
+        }
         if (_subscriptions[subId].referralSubId != 0) {
             revert SubscriptionAlreadyHasReferral();
         }
@@ -436,46 +371,15 @@
     }
 
     function cancelSubscription(uint64 subId, address to) external override onlySubOwner(subId) nonReentrant {
+        if (to == address(0)) {
+            revert InvalidZeroAddress();
+        }
         if (_subscriptions[subId].inflightCost != 0) {
             revert PendingRequestExists();
         }
         _cancelSubscriptionHelper(subId, to);
     }
 
-=======
-    }
-
-    function setReferral(uint64 subId, uint64 referralSubId) external onlySubOwner(subId) nonReentrant {
-        if (!_referralConfig.isReferralEnabled) {
-            revert ReferralPromotionDisabled();
-        }
-        if (_subscriptions[subId].owner == _subscriptions[referralSubId].owner) {
-            revert IdenticalSubscription();
-        }
-        if (_subscriptions[subId].referralSubId != 0) {
-            revert SubscriptionAlreadyHasReferral();
-        }
-        if (_subscriptions[subId].reqCount == 0 || _subscriptions[referralSubId].reqCount == 0) {
-            revert AtLeastOneRequestIsRequired();
-        }
-        _subscriptions[referralSubId].freeRequestCount += _referralConfig.freeRequestCountForReferrer;
-        _subscriptions[subId].freeRequestCount += _referralConfig.freeRequestCountForReferee;
-        _subscriptions[subId].referralSubId = referralSubId;
-
-        emit SubscriptionReferralSet(subId, referralSubId);
-    }
-
-    function cancelSubscription(uint64 subId, address to) external override onlySubOwner(subId) nonReentrant {
-        if (to == address(0)) {
-            revert InvalidZeroAddress();
-        }
-        if (_subscriptions[subId].inflightCost != 0) {
-            revert PendingRequestExists();
-        }
-        _cancelSubscriptionHelper(subId, to);
-    }
-
->>>>>>> 6bddd106
     function requestRandomness(RandomnessRequestParams calldata params)
         public
         virtual
@@ -503,10 +407,6 @@
             revert InvalidConsumer(p.subId, msg.sender);
         }
 
-<<<<<<< HEAD
-        // Choose current available group to handle randomness request(by round robin)
-        _lastAssignedGroupIndex = _findGroupToAssignTask();
-=======
         if (
             p.requestConfirmations < _config.minimumRequestConfirmations
                 || p.requestConfirmations > MAX_REQUEST_CONFIRMATIONS
@@ -524,7 +424,6 @@
 
         // Choose current available group to handle randomness request(by round robin)
         _lastAssignedGroupIndex = uint32(_findGroupToAssignTask());
->>>>>>> 6bddd106
 
         // Calculate requestId for the task
         uint256 rawSeed = _makeRandcastInputSeed(p.seed, msg.sender, _consumers[msg.sender].nonces[p.subId]);
@@ -534,11 +433,7 @@
         (, uint256 groupSize) = _controller.getGroupThreshold(_lastAssignedGroupIndex);
 
         uint256 payment =
-<<<<<<< HEAD
-            _freezePaymentBySubscription(sub, requestId, groupSize, p.callbackGasLimit, p.callbackMaxGasPrice);
-=======
             _freezePaymentBySubscription(sub, requestId, uint32(groupSize), p.callbackGasLimit, p.callbackMaxGasPrice);
->>>>>>> 6bddd106
 
         _requestCommitments[requestId] = keccak256(
             abi.encode(
@@ -634,19 +529,11 @@
         // call user fulfill_randomness callback
         bool success = _fulfillCallback(requestId, randomness, requestDetail);
 
-<<<<<<< HEAD
-        uint256 payment =
-            _payBySubscription(_subscriptions[requestDetail.subId], requestId, partialSignatures.length, startGas);
-
-        // rewardRandomness for participants
-        _rewardRandomness(participantMembers, payment);
-=======
         (uint256 payment, uint256 flatFee) =
             _payBySubscription(_subscriptions[requestDetail.subId], requestId, partialSignatures.length, startGas);
 
         // rewardRandomness for participants
         _rewardRandomness(participantMembers, payment, flatFee);
->>>>>>> 6bddd106
 
         // Include payment in the event for tracking costs.
         emit RandomnessRequestResult(
@@ -661,20 +548,6 @@
     function getSubscription(uint64 subId)
         external
         view
-<<<<<<< HEAD
-        override(IAdapter)
-        returns (uint256 balance, uint256 inflightCost, uint64 reqCount, address owner, address[] memory consumers)
-    {
-        if (_subscriptions[subId].owner == address(0)) {
-            revert InvalidSubscription();
-        }
-        return (
-            _subscriptions[subId].balance,
-            _subscriptions[subId].inflightCost,
-            _subscriptions[subId].reqCount,
-            _subscriptions[subId].owner,
-            _subscriptions[subId].consumers
-=======
         returns (
             address owner,
             address[] memory consumers,
@@ -701,19 +574,15 @@
             sub.referralSubId,
             sub.reqCountInCurrentPeriod,
             sub.lastRequestTimestamp
->>>>>>> 6bddd106
         );
     }
 
     function getPendingRequestCommitment(bytes32 requestId) public view override(IAdapter) returns (bytes32) {
         return _requestCommitments[requestId];
-<<<<<<< HEAD
-=======
     }
 
     function getLastAssignedGroupIndex() external view returns (uint256) {
         return _lastAssignedGroupIndex;
->>>>>>> 6bddd106
     }
 
     function getLastRandomness() external view override(IAdapter) returns (uint256) {
@@ -722,8 +591,6 @@
 
     function getRandomnessCount() external view override(IAdapter) returns (uint256) {
         return _randomnessCount;
-<<<<<<< HEAD
-=======
     }
 
     function getCurrentSubId() external view returns (uint64) {
@@ -809,16 +676,11 @@
             _referralConfig.freeRequestCountForReferrer,
             _referralConfig.freeRequestCountForReferee
         );
->>>>>>> 6bddd106
     }
 
     function getFeeTier(uint64 reqCount) public view override(IAdapter) returns (uint32) {
         FeeConfig memory fc = _flatFeeConfig.config;
-<<<<<<< HEAD
-        if (0 <= reqCount && reqCount <= fc.reqsForTier2) {
-=======
         if (reqCount <= fc.reqsForTier2) {
->>>>>>> 6bddd106
             return fc.fulfillmentFlatFeeEthPPMTier1;
         }
         if (fc.reqsForTier2 < reqCount && reqCount <= fc.reqsForTier3) {
@@ -834,13 +696,8 @@
     }
 
     function estimatePaymentAmountInETH(
-<<<<<<< HEAD
-        uint256 callbackGasLimit,
-        uint256 gasExceptCallback,
-=======
         uint32 callbackGasLimit,
         uint32 gasExceptCallback,
->>>>>>> 6bddd106
         uint32 fulfillmentFlatFeeEthPPM,
         uint256 weiPerUnitGas
     ) public pure override(IAdapter) returns (uint256) {
@@ -852,13 +709,6 @@
     // Internal
     // =============
 
-<<<<<<< HEAD
-    function _rewardRandomness(address[] memory participantMembers, uint256 payment) internal {
-        address[] memory committer = new address[](1);
-        committer[0] = msg.sender;
-        _controller.addReward(committer, payment, _config.committerRewardPerSignature);
-        _controller.addReward(participantMembers, 0, _config.rewardPerSignature);
-=======
     function _rewardRandomness(address[] memory participantMembers, uint256 payment, uint256 flatFee) internal {
         _cumulativeCommitterReward += _config.committerRewardPerSignature;
         _cumulativePartialSignatureReward += _config.rewardPerSignature * participantMembers.length;
@@ -867,7 +717,6 @@
         committer[0] = msg.sender;
         _controller.addReward(committer, payment - flatFee, _config.committerRewardPerSignature);
         _controller.addReward(participantMembers, flatFee / participantMembers.length, _config.rewardPerSignature);
->>>>>>> 6bddd106
     }
 
     function _fulfillCallback(bytes32 requestId, uint256 randomness, RequestDetail memory requestDetail)
@@ -905,13 +754,8 @@
     function _freezePaymentBySubscription(
         Subscription storage sub,
         bytes32 requestId,
-<<<<<<< HEAD
-        uint256 groupSize,
-        uint256 callbackGasLimit,
-=======
         uint32 groupSize,
         uint32 callbackGasLimit,
->>>>>>> 6bddd106
         uint256 callbackMaxGasPrice
     ) internal returns (uint256) {
         uint64 reqCount;
@@ -934,11 +778,7 @@
         // Estimate upper cost of this fulfillment.
         uint256 payment = estimatePaymentAmountInETH(
             callbackGasLimit,
-<<<<<<< HEAD
-            uint256(_config.gasExceptCallback) + RANDOMNESS_REWARD_GAS * groupSize
-=======
             _config.gasExceptCallback + RANDOMNESS_REWARD_GAS * groupSize
->>>>>>> 6bddd106
                 + VERIFICATION_GAS_OVER_MINIMUM_THRESHOLD * (groupSize - DEFAULT_MINIMUM_THRESHOLD),
             sub.freeRequestCount > 0
                 ? 0
@@ -961,11 +801,7 @@
         bytes32 requestId,
         uint256 partialSignersCount,
         uint256 startGas
-<<<<<<< HEAD
-    ) internal returns (uint256) {
-=======
     ) internal returns (uint256, uint256) {
->>>>>>> 6bddd106
         // Increment the req count for fee tier selection.
         sub.reqCount += 1;
         uint64 reqCount;
@@ -979,11 +815,7 @@
             && block.timestamp <= _flatFeeConfig.flatFeePromotionEndTimestamp
         ) {
             if (sub.lastRequestTimestamp < _flatFeeConfig.flatFeePromotionStartTimestamp) {
-<<<<<<< HEAD
-                sub.reqCountInCurrentPeriod == 1;
-=======
                 sub.reqCountInCurrentPeriod = 1;
->>>>>>> 6bddd106
             } else {
                 sub.reqCountInCurrentPeriod += 1;
             }
@@ -993,12 +825,6 @@
         //solhint-disable-next-line not-rely-on-time
         sub.lastRequestTimestamp = block.timestamp;
 
-<<<<<<< HEAD
-        bool isFlatFeeFree = sub.freeRequestCount > 0;
-
-        if (isFlatFeeFree) {
-            sub.freeRequestCount -= 1;
-=======
         uint256 flatFee;
         if (sub.freeRequestCount > 0) {
             sub.freeRequestCount -= 1;
@@ -1006,26 +832,15 @@
             // The flat eth fee is specified in millionths of eth, if _config.fulfillmentFlatFeeEthPPM = 1
             // 1 eth / 1e6 = 1e18 eth wei / 1e6 = 1e12 eth wei.
             flatFee = 1e12 * uint256(getFeeTier(reqCount)) * _flatFeeConfig.flatFeePromotionGlobalPercentage / 100;
->>>>>>> 6bddd106
         }
 
         // We want to charge users exactly for how much gas they use in their callback.
         // The gasAfterPaymentCalculation is meant to cover these additional operations where we
         // decrement the subscription balance and increment the groups withdrawable balance.
-<<<<<<< HEAD
-        // We also add the flat eth fee to the payment amount.
-        // Its specified in millionths of eth, if _config.fulfillmentFlatFeeEthPPM = 1
-        // 1 eth / 1e6 = 1e18 eth wei / 1e6 = 1e12 eth wei.
-        uint256 payment = _calculatePaymentAmountInETH(
-            startGas,
-            uint256(_config.gasAfterPaymentCalculation) + RANDOMNESS_REWARD_GAS * partialSignersCount,
-            isFlatFeeFree ? 0 : (getFeeTier(reqCount) * _flatFeeConfig.flatFeePromotionGlobalPercentage / 100),
-=======
         uint256 payment = _calculatePaymentAmountInETH(
             startGas,
             _config.gasAfterPaymentCalculation + RANDOMNESS_REWARD_GAS * partialSignersCount,
             flatFee,
->>>>>>> 6bddd106
             tx.gasprice
         );
 
@@ -1036,44 +851,22 @@
         delete sub.inflightPayments[requestId];
         sub.balance -= payment;
 
-<<<<<<< HEAD
-        return payment;
-=======
         _cumulativeFlatFee += flatFee;
 
         return (payment, flatFee);
->>>>>>> 6bddd106
     }
 
     function _cancelSubscriptionHelper(uint64 subId, address to) internal nonReentrant {
         uint256 balance = _subscriptions[subId].balance;
-<<<<<<< HEAD
-        delete _subscriptions[subId];
-        (bool sent,) = payable(to).call{value: balance}("");
-        require(sent, "Failed to send Ether");
-        emit SubscriptionCanceled(subId, to, balance);
-=======
         delete _subscriptions[subId].owner;
         emit SubscriptionCanceled(subId, to, balance);
         payable(to).transfer(balance);
->>>>>>> 6bddd106
     }
 
     // Get the amount of gas used for fulfillment
     function _calculatePaymentAmountInETH(
         uint256 startGas,
         uint256 gasAfterPaymentCalculation,
-<<<<<<< HEAD
-        uint32 fulfillmentFlatFeeEthPPM,
-        uint256 weiPerUnitGas
-    ) internal view returns (uint256) {
-        uint256 paymentNoFee = weiPerUnitGas * (gasAfterPaymentCalculation + startGas - gasleft());
-        uint256 fee = 1e12 * uint256(fulfillmentFlatFeeEthPPM);
-        if (paymentNoFee > (12e25 - fee)) {
-            revert PaymentTooLarge(); // Payment + fee cannot be more than all of the ETH in existence.
-        }
-        return paymentNoFee + fee;
-=======
         uint256 flatFee,
         uint256 weiPerUnitGas
     ) internal view returns (uint256) {
@@ -1082,7 +875,6 @@
             revert PaymentTooLarge(); // Payment + flatFee cannot be more than all of the ETH in existence.
         }
         return paymentNoFee + flatFee;
->>>>>>> 6bddd106
     }
 
     function _findGroupToAssignTask() internal view returns (uint256) {
