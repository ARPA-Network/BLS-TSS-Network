--- conflicted
+++ resolved
@@ -15,11 +15,7 @@
 import "./utils/RandomnessHandler.sol";
 import {BLS} from "./libraries/BLS.sol";
 
-<<<<<<< HEAD
-contract Adapter is IAdapter, IAdapterOwner, RequestIdBase, RandomnessHandler, Ownable {
-=======
 contract Adapter is UUPSUpgradeable, IAdapter, IAdapterOwner, RequestIdBase, RandomnessHandler, OwnableUpgradeable {
->>>>>>> 7f098d81
     using SafeERC20 for IERC20;
     using Address for address;
 
@@ -33,22 +29,6 @@
     uint16 public constant MAX_REQUEST_CONFIRMATIONS = 200;
 
     // *State Variables*
-<<<<<<< HEAD
-    IERC20 private immutable i_ARPA;
-    AggregatorV3Interface private immutable i_ARPA_ETH_Feed;
-    IController private s_controller;
-
-    // Randomness Task State
-    uint256 private s_lastAssignedGroupIndex;
-    uint256 private s_lastRandomness;
-
-    AdapterConfig private s_config;
-    FeeConfig private s_feeConfig;
-    mapping(bytes32 => Callback) private s_callbacks;
-    mapping(address => Consumer) /* consumerAddress */ /* consumer */ private s_consumers;
-    mapping(uint64 => Subscription) /* subId */ /* subscription */ private s_subscriptions;
-    uint64 private s_currentSubId;
-=======
     IERC20 internal i_ARPA;
     AggregatorV3Interface internal i_ARPA_ETH_Feed;
     IController internal s_controller;
@@ -66,7 +46,6 @@
     /* subId - subscription */
     mapping(uint64 => Subscription) internal s_subscriptions;
     uint64 internal s_currentSubId;
->>>>>>> 7f098d81
 
     // *Structs*
     // Note a nonce of 0 indicates an the consumer is not assigned to that subscription.
@@ -106,21 +85,12 @@
         bytes32 indexed requestId,
         uint64 indexed subId,
         uint256 indexed groupIndex,
-<<<<<<< HEAD
-=======
         RequestType requestType,
         bytes params,
->>>>>>> 7f098d81
         address sender,
         uint256 seed,
         uint16 requestConfirmations,
         uint256 callbackGasLimit,
-<<<<<<< HEAD
-        uint256 callbackMaxGasPrice
-    );
-    event RandomnessRequestResult(
-        bytes32 indexed requestId, uint256 indexed groupIndex, uint256 randommness, uint256 payment, bool success
-=======
         uint256 callbackMaxGasPrice,
         uint96 estimatedPayment
     );
@@ -132,7 +102,6 @@
         uint256 randommness,
         uint256 payment,
         bool success
->>>>>>> 7f098d81
     );
 
     // *Errors*
@@ -148,10 +117,7 @@
     error InvalidArpaWeiPrice(int256 arpaWei);
     error NoAvailableGroups();
     error NoCorrespondingRequest();
-<<<<<<< HEAD
-=======
     error IncorrectCommitment();
->>>>>>> 7f098d81
     error InvalidRequestByEOA();
     error TaskStillExclusive();
     error TaskStillWithinRequestConfirmations();
@@ -177,12 +143,15 @@
         _;
     }
 
-<<<<<<< HEAD
-    constructor(address controller, address arpa, address arpaEthFeed) {
+    function initialize(address controller, address arpa, address arpaEthFeed) public initializer {
         s_controller = IController(controller);
         i_ARPA = IERC20(arpa);
         i_ARPA_ETH_Feed = AggregatorV3Interface(arpaEthFeed);
-    }
+
+        __Ownable_init();
+    }
+
+    function _authorizeUpgrade(address) internal override onlyOwner {}
 
     // =============
     // IAdapterOwner
@@ -236,70 +205,6 @@
     }
 
     // =============
-=======
-    function initialize(address controller, address arpa, address arpaEthFeed) public initializer {
-        s_controller = IController(controller);
-        i_ARPA = IERC20(arpa);
-        i_ARPA_ETH_Feed = AggregatorV3Interface(arpaEthFeed);
-
-        __Ownable_init();
-    }
-
-    function _authorizeUpgrade(address) internal override onlyOwner {}
-
-    // =============
-    // IAdapterOwner
-    // =============
-    function setAdapterConfig(
-        uint16 minimumRequestConfirmations,
-        uint32 maxGasLimit,
-        uint32 stalenessSeconds,
-        uint32 gasAfterPaymentCalculation,
-        uint32 gasExceptCallback,
-        int256 fallbackWeiPerUnitArpa,
-        uint256 signatureTaskExclusiveWindow,
-        uint256 rewardPerSignature,
-        uint256 committerRewardPerSignature,
-        FeeConfig memory feeConfig
-    ) external override(IAdapterOwner) onlyOwner {
-        if (minimumRequestConfirmations > MAX_REQUEST_CONFIRMATIONS) {
-            revert InvalidRequestConfirmations(
-                minimumRequestConfirmations, minimumRequestConfirmations, MAX_REQUEST_CONFIRMATIONS
-            );
-        }
-        if (fallbackWeiPerUnitArpa <= 0) {
-            revert InvalidArpaWeiPrice(fallbackWeiPerUnitArpa);
-        }
-        s_config = AdapterConfig({
-            minimumRequestConfirmations: minimumRequestConfirmations,
-            maxGasLimit: maxGasLimit,
-            stalenessSeconds: stalenessSeconds,
-            fallbackWeiPerUnitArpa: fallbackWeiPerUnitArpa,
-            gasAfterPaymentCalculation: gasAfterPaymentCalculation,
-            gasExceptCallback: gasExceptCallback,
-            signatureTaskExclusiveWindow: signatureTaskExclusiveWindow,
-            rewardPerSignature: rewardPerSignature,
-            committerRewardPerSignature: committerRewardPerSignature,
-            reentrancyLock: false
-        });
-        s_feeConfig = feeConfig;
-
-        emit AdapterConfigSet(
-            minimumRequestConfirmations,
-            maxGasLimit,
-            stalenessSeconds,
-            gasAfterPaymentCalculation,
-            gasExceptCallback,
-            fallbackWeiPerUnitArpa,
-            signatureTaskExclusiveWindow,
-            rewardPerSignature,
-            committerRewardPerSignature,
-            s_feeConfig
-        );
-    }
-
-    // =============
->>>>>>> 7f098d81
     // IAdapter
     // =============
     function createSubscription() external override(IAdapter) nonReentrant returns (uint64) {
@@ -341,9 +246,6 @@
         emit SubscriptionFunded(subId, oldBalance, oldBalance + amount);
     }
 
-<<<<<<< HEAD
-    function requestRandomness(RandomnessRequestParams memory p) external override(IAdapter) returns (bytes32) {
-=======
     function requestRandomness(RandomnessRequestParams memory p)
         public
         virtual
@@ -351,7 +253,6 @@
         nonReentrant
         returns (bytes32)
     {
->>>>>>> 7f098d81
         if (msg.sender == tx.origin) {
             revert InvalidRequestByEOA();
         }
@@ -410,15 +311,6 @@
 
         emit RandomnessRequest(
             requestId,
-<<<<<<< HEAD
-            callback.subId,
-            currentAssignedGroupIndex,
-            msg.sender,
-            callback.seed,
-            callback.requestConfirmations,
-            callback.callbackGasLimit,
-            callback.callbackMaxGasPrice
-=======
             p.subId,
             currentAssignedGroupIndex,
             p.requestType,
@@ -429,7 +321,6 @@
             p.callbackGasLimit,
             p.callbackMaxGasPrice,
             payment
->>>>>>> 7f098d81
         );
 
         return requestId;
@@ -439,28 +330,15 @@
         uint256 groupIndex,
         bytes32 requestId,
         uint256 signature,
-<<<<<<< HEAD
-        PartialSignature[] memory partialSignatures
-    ) public override(IAdapter) {
-=======
         RequestDetail calldata requestDetail,
         PartialSignature[] calldata partialSignatures
     ) public virtual override(IAdapter) nonReentrant {
->>>>>>> 7f098d81
         uint256 startGas = gasleft();
 
         bytes32 commitment = s_requestCommitments[requestId];
         if (commitment == 0) {
             revert NoCorrespondingRequest();
         }
-<<<<<<< HEAD
-
-        if (block.number < callback.blockNum + callback.requestConfirmations) {
-            revert TaskStillWithinRequestConfirmations();
-        }
-
-=======
->>>>>>> 7f098d81
         if (
             commitment
                 != keccak256(
@@ -481,21 +359,6 @@
         ) {
             revert IncorrectCommitment();
         }
-<<<<<<< HEAD
-        if (groupIndex >= s_controller.getGroupCount()) {
-            revert GroupNotExist(groupIndex);
-        }
-
-        address[] memory participantMembers =
-            verifySignature(groupIndex, callback.seed, callback.blockNum, signature, partialSignatures);
-
-        uint256 randomness = uint256(keccak256(abi.encode(signature)));
-
-        s_lastRandomness = randomness;
-        s_controller.setLastOutput(randomness);
-        // call user fulfill_randomness callback
-        bool success = fulfillCallback(requestId, randomness, callback);
-=======
 
         if (block.number < requestDetail.blockNum + requestDetail.requestConfirmations) {
             revert TaskStillWithinRequestConfirmations();
@@ -523,7 +386,6 @@
         s_controller.setLastOutput(randomness);
         // call user fulfill_randomness callback
         bool success = fulfillCallback(requestId, randomness, requestDetail);
->>>>>>> 7f098d81
         // Increment the req count for fee tier selection.
         uint64 reqCount = s_subscriptions[requestDetail.subId].reqCount;
         s_subscriptions[requestDetail.subId].reqCount += 1;
@@ -540,28 +402,18 @@
         if (s_subscriptions[requestDetail.subId].balance < payment) {
             revert InsufficientBalanceWhenFulfill();
         }
-<<<<<<< HEAD
-        s_subscriptions[callback.subId].inflightCost -= s_subscriptions[callback.subId].inflightPayments[requestId];
-        delete s_subscriptions[callback.subId].inflightPayments[requestId];
-        s_subscriptions[callback.subId].balance -= payment;
-=======
         s_subscriptions[requestDetail.subId].inflightCost -=
             s_subscriptions[requestDetail.subId].inflightPayments[requestId];
         delete s_subscriptions[requestDetail.subId].inflightPayments[requestId];
         s_subscriptions[requestDetail.subId].balance -= payment;
->>>>>>> 7f098d81
 
         // rewardRandomness for participants
         rewardRandomness(participantMembers, payment);
 
         // Include payment in the event for tracking costs.
-<<<<<<< HEAD
-        emit RandomnessRequestResult(requestId, groupIndex, randomness, payment, success);
-=======
         emit RandomnessRequestResult(
             requestId, groupIndex, msg.sender, participantMembers, randomness, payment, success
         );
->>>>>>> 7f098d81
     }
 
     function getLastSubscription(address consumer) public view override(IAdapter) returns (uint64) {
@@ -586,26 +438,18 @@
         );
     }
 
-<<<<<<< HEAD
-    function getPendingRequest(bytes32 requestId) public view override(IAdapter) returns (Callback memory) {
-        return s_callbacks[requestId];
-=======
     function getPendingRequestCommitment(bytes32 requestId) public view override(IAdapter) returns (bytes32) {
         return s_requestCommitments[requestId];
->>>>>>> 7f098d81
     }
 
     function getLastRandomness() external view override(IAdapter) returns (uint256) {
         return s_lastRandomness;
     }
 
-<<<<<<< HEAD
-=======
     function getRandomnessCount() external view override(IAdapter) returns (uint256) {
         return s_randomnessCount;
     }
 
->>>>>>> 7f098d81
     function getFeeTier(uint64 reqCount) public view override(IAdapter) returns (uint32) {
         FeeConfig memory fc = s_feeConfig;
         if (0 <= reqCount && reqCount <= fc.reqsForTier2) {
@@ -663,19 +507,10 @@
     }
 
     function rewardRandomness(address[] memory participantMembers, uint96 payment) internal {
-<<<<<<< HEAD
-        s_controller.addReward(msg.sender, s_config.committerRewardPerSignature);
-        for (uint256 i = 0; i < participantMembers.length; i++) {
-            s_controller.addReward(
-                participantMembers[i], s_config.rewardPerSignature + payment / participantMembers.length
-            );
-        }
-=======
         address[] memory committer = new address[](1);
         committer[0] = msg.sender;
         s_controller.addReward(committer, s_config.committerRewardPerSignature);
         s_controller.addReward(participantMembers, s_config.rewardPerSignature + payment / participantMembers.length);
->>>>>>> 7f098d81
     }
 
     function verifySignature(
@@ -725,48 +560,27 @@
         }
     }
 
-<<<<<<< HEAD
-    function fulfillCallback(bytes32 requestId, uint256 randomness, Callback memory callback)
-=======
     function fulfillCallback(bytes32 requestId, uint256 randomness, RequestDetail memory requestDetail)
->>>>>>> 7f098d81
         internal
         returns (bool success)
     {
         IBasicRandcastConsumerBase b;
         bytes memory resp;
-<<<<<<< HEAD
-        if (callback.requestType == RequestType.Randomness) {
-            resp = abi.encodeWithSelector(b.rawFulfillRandomness.selector, requestId, randomness);
-        } else if (callback.requestType == RequestType.RandomWords) {
-            uint32 numWords = abi.decode(callback.params, (uint32));
-=======
         if (requestDetail.requestType == RequestType.Randomness) {
             resp = abi.encodeWithSelector(b.rawFulfillRandomness.selector, requestId, randomness);
         } else if (requestDetail.requestType == RequestType.RandomWords) {
             uint32 numWords = abi.decode(requestDetail.params, (uint32));
->>>>>>> 7f098d81
             uint256[] memory randomWords = new uint256[](numWords);
             for (uint256 i = 0; i < numWords; i++) {
                 randomWords[i] = uint256(keccak256(abi.encode(randomness, i)));
             }
             resp = abi.encodeWithSelector(b.rawFulfillRandomWords.selector, requestId, randomWords);
-<<<<<<< HEAD
-        } else if (callback.requestType == RequestType.Shuffling) {
-            uint32 upper = abi.decode(callback.params, (uint32));
-=======
         } else if (requestDetail.requestType == RequestType.Shuffling) {
             uint32 upper = abi.decode(requestDetail.params, (uint32));
->>>>>>> 7f098d81
             uint256[] memory shuffledArray = shuffle(upper, randomness);
             resp = abi.encodeWithSelector(b.rawFulfillShuffledArray.selector, requestId, shuffledArray);
         }
 
-<<<<<<< HEAD
-        delete s_callbacks[requestId];
-
-=======
->>>>>>> 7f098d81
         // Call with explicitly the amount of callback gas requested
         // Important to not let them exhaust the gas budget and avoid oracle payment.
         // Do not allow any non-view/non-pure coordinator functions to be called
@@ -774,11 +588,7 @@
         // Note that callWithExactGas will revert if we do not have sufficient gas
         // to give the callee their requested amount.
         s_config.reentrancyLock = true;
-<<<<<<< HEAD
-        success = callWithExactGas(callback.callbackGasLimit, callback.callbackContract, resp);
-=======
         success = callWithExactGas(requestDetail.callbackGasLimit, requestDetail.callbackContract, resp);
->>>>>>> 7f098d81
         s_config.reentrancyLock = false;
     }
 
