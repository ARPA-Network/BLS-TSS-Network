--- conflicted
+++ resolved
@@ -1,17 +1,10 @@
 // SPDX-License-Identifier: MIT
 pragma solidity ^0.8.15;
 
-<<<<<<< HEAD
-import "openzeppelin-contracts/contracts/access/Ownable.sol";
-import "openzeppelin-contracts/contracts/token/ERC20/IERC20.sol";
-import "openzeppelin-contracts/contracts/token/ERC20/utils/SafeERC20.sol";
-
-=======
 import "openzeppelin-contracts/contracts/token/ERC20/IERC20.sol";
 import "openzeppelin-contracts/contracts/token/ERC20/utils/SafeERC20.sol";
 import "openzeppelin-contracts-upgradeable/contracts/access/OwnableUpgradeable.sol";
 import "openzeppelin-contracts-upgradeable/contracts/proxy/utils/Initializable.sol";
->>>>>>> 7f098d81
 import "./interfaces/IController.sol";
 import "./interfaces/IControllerOwner.sol";
 import "./interfaces/ICoordinator.sol";
@@ -20,21 +13,13 @@
 import "./libraries/GroupLib.sol";
 import {Coordinator} from "./Coordinator.sol";
 
-<<<<<<< HEAD
-contract Controller is IController, IControllerOwner, Ownable {
-=======
 contract Controller is Initializable, IController, IControllerOwner, OwnableUpgradeable {
->>>>>>> 7f098d81
     using SafeERC20 for IERC20;
     using GroupLib for GroupLib.GroupData;
 
     // *Controller Config*
     ControllerConfig private s_config;
-<<<<<<< HEAD
-    IERC20 private immutable i_ARPA;
-=======
     IERC20 private i_ARPA;
->>>>>>> 7f098d81
 
     // *Node State Variables*
     mapping(address => Node) private s_nodes; // maps node address to Node Struct
@@ -64,10 +49,7 @@
     event NodeRegistered(address indexed nodeAddress, bytes dkgPublicKey, uint256 groupIndex);
     event NodeActivated(address indexed nodeAddress, uint256 groupIndex);
     event NodeQuit(address indexed nodeAddress);
-<<<<<<< HEAD
-=======
     event DkgPublicKeyChanged(address indexed nodeAddress, bytes dkgPublicKey);
->>>>>>> 7f098d81
     event NodeSlashed(address indexed nodeIdAddress, uint256 stakingRewardPenalty, uint256 pendingBlock);
     event NodeRewarded(address indexed nodeAddress, uint256 amount);
     event ControllerConfigSet(
@@ -108,17 +90,11 @@
     error SenderNotAdapter();
     error InsufficientBalance();
 
-<<<<<<< HEAD
-    constructor(address arpa, uint256 lastOutput) {
-        i_ARPA = IERC20(arpa);
-        s_lastOutput = lastOutput;
-=======
     function initialize(address arpa, uint256 lastOutput) public initializer {
         i_ARPA = IERC20(arpa);
         s_lastOutput = lastOutput;
 
         __Ownable_init();
->>>>>>> 7f098d81
     }
 
     // =============
@@ -188,17 +164,10 @@
         for (uint256 i = 0; i < groupIndicesToEmitEvent.length; i++) {
             emitGroupEvent(groupIndicesToEmitEvent[i]);
         }
-<<<<<<< HEAD
 
         emit NodeRegistered(msg.sender, dkgPublicKey, groupIndex);
     }
 
-=======
-
-        emit NodeRegistered(msg.sender, dkgPublicKey, groupIndex);
-    }
-
->>>>>>> 7f098d81
     function nodeActivate() external override(IController) {
         Node storage node = s_nodes[msg.sender];
         if (node.idAddress != msg.sender) {
@@ -220,15 +189,9 @@
         }
 
         node.state = true;
-<<<<<<< HEAD
 
         (uint256 groupIndex, uint256[] memory groupIndicesToEmitEvent) = s_groupData.nodeJoin(msg.sender, s_lastOutput);
 
-=======
-
-        (uint256 groupIndex, uint256[] memory groupIndicesToEmitEvent) = s_groupData.nodeJoin(msg.sender, s_lastOutput);
-
->>>>>>> 7f098d81
         for (uint256 i = 0; i < groupIndicesToEmitEvent.length; i++) {
             emitGroupEvent(groupIndicesToEmitEvent[i]);
         }
@@ -238,7 +201,6 @@
 
     function nodeQuit() external override(IController) {
         Node storage node = s_nodes[msg.sender];
-<<<<<<< HEAD
 
         if (node.idAddress != msg.sender) {
             revert NodeNotRegistered();
@@ -247,30 +209,36 @@
 
         for (uint256 i = 0; i < groupIndicesToEmitEvent.length; i++) {
             emitGroupEvent(groupIndicesToEmitEvent[i]);
-=======
-
+        }
+
+        freezeNode(msg.sender, s_config.pendingBlockAfterQuit);
+
+        // unlock staking amount in Staking contract
+        INodeStaking(s_config.stakingContractAddress).unlock(msg.sender, s_config.nodeStakingAmount);
+
+        emit NodeQuit(msg.sender);
+    }
+
+    function changeDkgPublicKey(bytes calldata dkgPublicKey) external override(IController) {
+        Node storage node = s_nodes[msg.sender];
         if (node.idAddress != msg.sender) {
             revert NodeNotRegistered();
->>>>>>> 7f098d81
-        }
-        uint256[] memory groupIndicesToEmitEvent = s_groupData.nodeLeave(msg.sender, s_lastOutput);
-
-<<<<<<< HEAD
-=======
-        for (uint256 i = 0; i < groupIndicesToEmitEvent.length; i++) {
-            emitGroupEvent(groupIndicesToEmitEvent[i]);
-        }
-
->>>>>>> 7f098d81
-        freezeNode(msg.sender, s_config.pendingBlockAfterQuit);
-
-        // unlock staking amount in Staking contract
-        INodeStaking(s_config.stakingContractAddress).unlock(msg.sender, s_config.nodeStakingAmount);
-
-        emit NodeQuit(msg.sender);
-    }
-
-<<<<<<< HEAD
+        }
+
+        if (node.state) {
+            revert NodeAlreadyActive();
+        }
+
+        uint256[4] memory publicKey = BLS.fromBytesPublicKey(dkgPublicKey);
+        if (!BLS.isValidPublicKey(publicKey)) {
+            revert BLS.InvalidPublicKey();
+        }
+
+        node.dkgPublicKey = dkgPublicKey;
+
+        emit DkgPublicKeyChanged(msg.sender, dkgPublicKey);
+    }
+
     function commitDkg(CommitDkgParams memory params) external override(IController) {
         if (params.groupIndex >= s_groupData.s_groupCount) revert GroupNotExist(params.groupIndex);
 
@@ -295,52 +263,6 @@
             revert NodeNotInGroup(params.groupIndex, msg.sender);
         }
 
-=======
-    function changeDkgPublicKey(bytes calldata dkgPublicKey) external override(IController) {
-        Node storage node = s_nodes[msg.sender];
-        if (node.idAddress != msg.sender) {
-            revert NodeNotRegistered();
-        }
-
-        if (node.state) {
-            revert NodeAlreadyActive();
-        }
-
-        uint256[4] memory publicKey = BLS.fromBytesPublicKey(dkgPublicKey);
-        if (!BLS.isValidPublicKey(publicKey)) {
-            revert BLS.InvalidPublicKey();
-        }
-
-        node.dkgPublicKey = dkgPublicKey;
-
-        emit DkgPublicKeyChanged(msg.sender, dkgPublicKey);
-    }
-
-    function commitDkg(CommitDkgParams memory params) external override(IController) {
-        if (params.groupIndex >= s_groupData.s_groupCount) revert GroupNotExist(params.groupIndex);
-
-        // require coordinator exists
-        if (s_coordinators[params.groupIndex] == address(0)) {
-            revert CoordinatorNotFound(params.groupIndex);
-        }
-
-        // Ensure DKG Proccess is in Phase
-        ICoordinator coordinator = ICoordinator(s_coordinators[params.groupIndex]);
-        if (coordinator.inPhase() == -1) {
-            revert DkgNotInProgress(params.groupIndex);
-        }
-
-        // Ensure epoch is correct, node is in group, and has not already submitted a partial key
-        Group storage g = s_groupData.s_groups[params.groupIndex];
-        if (params.groupEpoch != g.epoch) {
-            revert EpochMismatch(params.groupIndex, params.groupEpoch, g.epoch);
-        }
-
-        if (s_groupData.getMemberIndexByAddress(params.groupIndex, msg.sender) == -1) {
-            revert NodeNotInGroup(params.groupIndex, msg.sender);
-        }
-
->>>>>>> 7f098d81
         // check to see if member has called commitdkg in the past.
         if (isPartialKeyRegistered(params.groupIndex, msg.sender)) {
             revert PartialKeyAlreadyRegistered(params.groupIndex, msg.sender);
@@ -444,15 +366,6 @@
         i_ARPA.safeTransfer(recipient, amount);
     }
 
-<<<<<<< HEAD
-    function addReward(address nodeAddress, uint256 amount) public override(IController) {
-        if (msg.sender != s_config.adapterContractAddress) {
-            revert SenderNotAdapter();
-        }
-        s_rewards[nodeAddress] += amount;
-
-        emit NodeRewarded(nodeAddress, amount);
-=======
     function addReward(address[] memory nodes, uint256 amount) public override(IController) {
         if (msg.sender != s_config.adapterContractAddress) {
             revert SenderNotAdapter();
@@ -461,7 +374,6 @@
             s_rewards[nodes[i]] += amount;
             emit NodeRewarded(nodes[i], amount);
         }
->>>>>>> 7f098d81
     }
 
     function setLastOutput(uint256 lastOutput) external override(IController) {
@@ -485,7 +397,6 @@
 
     function getNode(address nodeAddress) public view override(IController) returns (Node memory) {
         return s_nodes[nodeAddress];
-<<<<<<< HEAD
     }
 
     function getMember(uint256 groupIndex, uint256 memberIndex)
@@ -495,21 +406,10 @@
         returns (Member memory)
     {
         return s_groupData.s_groups[groupIndex].members[memberIndex];
-=======
-    }
-
-    function getMember(uint256 groupIndex, uint256 memberIndex)
-        public
-        view
-        override(IController)
-        returns (Member memory)
-    {
-        return s_groupData.s_groups[groupIndex].members[memberIndex];
     }
 
     function getBelongingGroup(address nodeAddress) external view override(IController) returns (int256, int256) {
         return s_groupData.getBelongingGroupByMemberAddress(nodeAddress);
->>>>>>> 7f098d81
     }
 
     function getCoordinator(uint256 groupIndex) public view override(IController) returns (address) {
