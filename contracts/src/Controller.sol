--- conflicted
+++ resolved
@@ -36,32 +36,6 @@
         uint256 pendingUntilBlock;
         uint256 staking;
     }
-<<<<<<< HEAD
-=======
-
-    struct Group {
-        uint256 index; // group_index
-        uint256 epoch; // 0
-        uint256 size; // 0
-        uint256 threshold; // DEFAULT_MINIMUM_THRESHOLD
-        Member[] members; // Map in rust mock contract
-        address[] committers;
-        CommitCache[] commitCacheList; // Map in rust mock contract
-        bool isStrictlyMajorityConsensusReached;
-        bytes publicKey;
-    }
-
-    struct Member {
-        address nodeIdAddress;
-        bytes partialPublicKey;
-    }
-
-    struct CommitResult {
-        uint256 groupEpoch;
-        bytes publicKey;
-        address[] disqualifiedNodes;
-    }
->>>>>>> bb053654
 
     constructor(address arpa, address arpaEthFeed) Adapter(arpa, arpaEthFeed) {}
 
@@ -231,31 +205,6 @@
         return (indexOfMinSize, false);
     }
 
-<<<<<<< HEAD
-=======
-    // Get list of all group indexes where group.isStrictlyMajorityConsensusReached == true
-    // Note: set to internal later
-    function validGroupIndices() public view returns (uint256[] memory) {
-        uint256[] memory groupIndices = new uint256[](groupCount); //max length is group count
-        uint256 index = 0;
-        for (uint256 i = 0; i < groupCount; i++) {
-            Group memory g = groups[i];
-            if (g.isStrictlyMajorityConsensusReached) {
-                groupIndices[index] = i;
-                index++;
-            }
-        }
-
-        // create result array of correct size (remove possible trailing zero elements)
-        uint256[] memory result = new uint256[](index);
-        for (uint256 i = 0; i < index; i++) {
-            result[i] = groupIndices[i];
-        }
-
-        return result;
-    }
-
->>>>>>> bb053654
     function addGroup() internal returns (uint256) {
         uint256 groupIndex = groupCount; // groupIndex starts at 0. groupCount is index of next group to be added
         groupCount++;
@@ -491,20 +440,12 @@
     } // end commitDkg
 
     // Choose "count" random indices from "indices" array.
-<<<<<<< HEAD
-    function chooseRandomlyFromIndices(
-        uint256 seed,
-        uint256[] memory indices,
-        uint256 count
-    ) public pure returns (uint256[] memory) {
-=======
     // Note: set to internal later
     function chooseRandomlyFromIndices(uint64 seed, uint256[] memory indices, uint256 count)
         public
         pure
         returns (uint256[] memory)
     {
->>>>>>> bb053654
         uint256[] memory chosenIndices = new uint256[](count);
 
         // Create copy of indices to avoid modifying original array.
