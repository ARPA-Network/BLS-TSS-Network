// SPDX-License-Identifier: MIT
<<<<<<< HEAD
pragma solidity ^0.8.15;
=======
pragma solidity ^0.8.18;
>>>>>>> 6bddd106

import {IERC20, SafeERC20} from "openzeppelin-contracts/contracts/token/ERC20/utils/SafeERC20.sol";
import {OwnableUpgradeable} from "openzeppelin-contracts-upgradeable/contracts/access/OwnableUpgradeable.sol";
import {Initializable} from "openzeppelin-contracts-upgradeable/contracts/proxy/utils/Initializable.sol";
import {IController} from "./interfaces/IController.sol";
import {IControllerOwner} from "./interfaces/IControllerOwner.sol";
import {IAdapter} from "./interfaces/IAdapter.sol";
import {ICoordinator} from "./interfaces/ICoordinator.sol";
import {INodeStaking} from "Staking-v0.1/interfaces/INodeStaking.sol";
import {BLS} from "./libraries/BLS.sol";
import {GroupLib} from "./libraries/GroupLib.sol";
import {Coordinator} from "./Coordinator.sol";

contract Controller is Initializable, IController, IControllerOwner, OwnableUpgradeable {
    using SafeERC20 for IERC20;
    using GroupLib for GroupLib.GroupData;

    // *Constants*
<<<<<<< HEAD
    uint16 public constant BALANCE_BASE = 1;
=======
    uint16 private constant _BALANCE_BASE = 1;
>>>>>>> 6bddd106

    // *Controller Config*
    ControllerConfig private _config;
    IERC20 private _arpa;

    // *Node State Variables*
    mapping(address => Node) private _nodes; // maps node address to Node Struct
    mapping(address => uint256) private _withdrawableEths; // maps node address to withdrawable eth amount
    mapping(address => uint256) private _arpaRewards; // maps node address to arpa rewards

    // *DKG Variables*
    mapping(uint256 => address) private _coordinators; // maps group index to coordinator address

    // *Group Variables*
    GroupLib.GroupData internal _groupData;

    // *Task Variables*
    uint256 private _lastOutput;

    // *Structs*
    struct ControllerConfig {
        address stakingContractAddress;
        address adapterContractAddress;
        uint256 nodeStakingAmount;
        uint256 disqualifiedNodePenaltyAmount;
        uint256 defaultDkgPhaseDuration;
        uint256 pendingBlockAfterQuit;
        uint256 dkgPostProcessReward;
    }

    // *Events*
    event NodeRegistered(address indexed nodeAddress, bytes dkgPublicKey, uint256 groupIndex);
    event NodeActivated(address indexed nodeAddress, uint256 groupIndex);
    event NodeQuit(address indexed nodeAddress);
    event DkgPublicKeyChanged(address indexed nodeAddress, bytes dkgPublicKey);
    event NodeSlashed(address indexed nodeIdAddress, uint256 stakingRewardPenalty, uint256 pendingBlock);
    event NodeRewarded(address indexed nodeAddress, uint256 ethAmount, uint256 arpaAmount);
    event ControllerConfigSet(
        address stakingContractAddress,
        address adapterContractAddress,
        uint256 nodeStakingAmount,
        uint256 disqualifiedNodePenaltyAmount,
        uint256 defaultNumberOfCommitters,
        uint256 defaultDkgPhaseDuration,
        uint256 groupMaxCapacity,
        uint256 idealNumberOfGroups,
        uint256 pendingBlockAfterQuit,
        uint256 dkgPostProcessReward
    );
    event DkgTask(
        uint256 indexed globalEpoch,
        uint256 indexed groupIndex,
        uint256 indexed groupEpoch,
        uint256 size,
        uint256 threshold,
        address[] members,
        uint256 assignmentBlockHeight,
        address coordinatorAddress
    );

    // *Errors*
    error NodeNotRegistered();
    error NodeAlreadyRegistered();
    error NodeAlreadyActive();
    error NodeStillPending(uint256 pendingUntilBlock);
    error GroupNotExist(uint256 groupIndex);
    error CoordinatorNotFound(uint256 groupIndex);
    error DkgNotInProgress(uint256 groupIndex);
    error DkgStillInProgress(uint256 groupIndex, int8 phase);
    error EpochMismatch(uint256 groupIndex, uint256 inputGroupEpoch, uint256 currentGroupEpoch);
    error NodeNotInGroup(uint256 groupIndex, address nodeIdAddress);
    error PartialKeyAlreadyRegistered(uint256 groupIndex, address nodeIdAddress);
    error SenderNotAdapter();
<<<<<<< HEAD
=======
    error InvalidZeroAddress();
>>>>>>> 6bddd106

    function initialize(address arpa, uint256 lastOutput) public initializer {
        _arpa = IERC20(arpa);
        _lastOutput = lastOutput;

        __Ownable_init();
    }

    // =============
    // IControllerOwner
    // =============
    function setControllerConfig(
        address stakingContractAddress,
        address adapterContractAddress,
        uint256 nodeStakingAmount,
        uint256 disqualifiedNodePenaltyAmount,
        uint256 defaultNumberOfCommitters,
        uint256 defaultDkgPhaseDuration,
        uint256 groupMaxCapacity,
        uint256 idealNumberOfGroups,
        uint256 pendingBlockAfterQuit,
        uint256 dkgPostProcessReward
    ) external override(IControllerOwner) onlyOwner {
        _config = ControllerConfig({
            stakingContractAddress: stakingContractAddress,
            adapterContractAddress: adapterContractAddress,
            nodeStakingAmount: nodeStakingAmount,
            disqualifiedNodePenaltyAmount: disqualifiedNodePenaltyAmount,
            defaultDkgPhaseDuration: defaultDkgPhaseDuration,
            pendingBlockAfterQuit: pendingBlockAfterQuit,
            dkgPostProcessReward: dkgPostProcessReward
        });

        _groupData.setConfig(idealNumberOfGroups, groupMaxCapacity, defaultNumberOfCommitters);

        emit ControllerConfigSet(
            stakingContractAddress,
            adapterContractAddress,
            nodeStakingAmount,
            disqualifiedNodePenaltyAmount,
            defaultNumberOfCommitters,
            defaultDkgPhaseDuration,
            groupMaxCapacity,
            idealNumberOfGroups,
            pendingBlockAfterQuit,
            dkgPostProcessReward
        );
    }

    // =============
    // IController
    // =============
    function nodeRegister(bytes calldata dkgPublicKey) external override(IController) {
        if (_nodes[msg.sender].idAddress != address(0)) {
            revert NodeAlreadyRegistered();
        }

        uint256[4] memory publicKey = BLS.fromBytesPublicKey(dkgPublicKey);
        if (!BLS.isValidPublicKey(publicKey)) {
            revert BLS.InvalidPublicKey();
        }
        // Lock staking amount in Staking contract
        INodeStaking(_config.stakingContractAddress).lock(msg.sender, _config.nodeStakingAmount);

        // Populate Node struct and insert into nodes
        Node storage n = _nodes[msg.sender];
        n.idAddress = msg.sender;
        n.dkgPublicKey = dkgPublicKey;
        n.state = true;

        // Initialize withdrawable eths and arpa rewards to save gas for adapter call
<<<<<<< HEAD
        _withdrawableEths[msg.sender] = BALANCE_BASE;
        _arpaRewards[msg.sender] = BALANCE_BASE;
=======
        _withdrawableEths[msg.sender] = _BALANCE_BASE;
        _arpaRewards[msg.sender] = _BALANCE_BASE;
>>>>>>> 6bddd106

        (uint256 groupIndex, uint256[] memory groupIndicesToEmitEvent) = _groupData.nodeJoin(msg.sender, _lastOutput);

        for (uint256 i = 0; i < groupIndicesToEmitEvent.length; i++) {
            _emitGroupEvent(groupIndicesToEmitEvent[i]);
        }

        emit NodeRegistered(msg.sender, dkgPublicKey, groupIndex);
    }

    function nodeActivate() external override(IController) {
        Node storage node = _nodes[msg.sender];
        if (node.idAddress != msg.sender) {
            revert NodeNotRegistered();
        }

        if (node.state) {
            revert NodeAlreadyActive();
        }

        if (node.pendingUntilBlock > block.number) {
            revert NodeStillPending(node.pendingUntilBlock);
        }

        // lock up to staking amount in Staking contract
        uint256 lockedAmount = INodeStaking(_config.stakingContractAddress).getLockedAmount(msg.sender);
        if (lockedAmount < _config.nodeStakingAmount) {
            INodeStaking(_config.stakingContractAddress).lock(msg.sender, _config.nodeStakingAmount - lockedAmount);
        }

        node.state = true;

        (uint256 groupIndex, uint256[] memory groupIndicesToEmitEvent) = _groupData.nodeJoin(msg.sender, _lastOutput);

        for (uint256 i = 0; i < groupIndicesToEmitEvent.length; i++) {
            _emitGroupEvent(groupIndicesToEmitEvent[i]);
        }

        emit NodeActivated(msg.sender, groupIndex);
    }

    function nodeQuit() external override(IController) {
        Node storage node = _nodes[msg.sender];

        if (node.idAddress != msg.sender) {
            revert NodeNotRegistered();
        }
        uint256[] memory groupIndicesToEmitEvent = _groupData.nodeLeave(msg.sender, _lastOutput);

        for (uint256 i = 0; i < groupIndicesToEmitEvent.length; i++) {
            _emitGroupEvent(groupIndicesToEmitEvent[i]);
        }

        _freezeNode(msg.sender, _config.pendingBlockAfterQuit);

        // unlock staking amount in Staking contract
        INodeStaking(_config.stakingContractAddress).unlock(msg.sender, _config.nodeStakingAmount);

        emit NodeQuit(msg.sender);
    }

    function changeDkgPublicKey(bytes calldata dkgPublicKey) external override(IController) {
        Node storage node = _nodes[msg.sender];
        if (node.idAddress != msg.sender) {
            revert NodeNotRegistered();
        }

        if (node.state) {
            revert NodeAlreadyActive();
        }

        uint256[4] memory publicKey = BLS.fromBytesPublicKey(dkgPublicKey);
        if (!BLS.isValidPublicKey(publicKey)) {
            revert BLS.InvalidPublicKey();
        }

        node.dkgPublicKey = dkgPublicKey;

        emit DkgPublicKeyChanged(msg.sender, dkgPublicKey);
    }

    function commitDkg(CommitDkgParams memory params) external override(IController) {
        if (params.groupIndex >= _groupData.groupCount) revert GroupNotExist(params.groupIndex);

        // require coordinator exists
        if (_coordinators[params.groupIndex] == address(0)) {
            revert CoordinatorNotFound(params.groupIndex);
        }

        // Ensure DKG Proccess is in Phase
        ICoordinator coordinator = ICoordinator(_coordinators[params.groupIndex]);
        if (coordinator.inPhase() == -1) {
            revert DkgNotInProgress(params.groupIndex);
        }

        // Ensure epoch is correct, node is in group, and has not already submitted a partial key
        Group storage g = _groupData.groups[params.groupIndex];
        if (params.groupEpoch != g.epoch) {
            revert EpochMismatch(params.groupIndex, params.groupEpoch, g.epoch);
        }

        if (_groupData.getMemberIndexByAddress(params.groupIndex, msg.sender) == -1) {
            revert NodeNotInGroup(params.groupIndex, msg.sender);
        }

        // check to see if member has called commitdkg in the past.
        if (isPartialKeyRegistered(params.groupIndex, msg.sender)) {
            revert PartialKeyAlreadyRegistered(params.groupIndex, msg.sender);
        }

        // require publickey and partial public key are not empty  / are the right format
        uint256[4] memory partialPublicKey = BLS.fromBytesPublicKey(params.partialPublicKey);
        if (!BLS.isValidPublicKey(partialPublicKey)) {
            revert BLS.InvalidPartialPublicKey();
        }

        uint256[4] memory publicKey = BLS.fromBytesPublicKey(params.publicKey);
        if (!BLS.isValidPublicKey(publicKey)) {
            revert BLS.InvalidPublicKey();
        }

        // Populate CommitResult / CommitCache
        CommitResult memory commitResult = CommitResult({
            groupEpoch: params.groupEpoch,
            publicKey: publicKey,
            disqualifiedNodes: params.disqualifiedNodes
        });

        if (!_groupData.tryAddToExistingCommitCache(params.groupIndex, commitResult)) {
            CommitCache memory commitCache = CommitCache({commitResult: commitResult, nodeIdAddress: new address[](1)});

            commitCache.nodeIdAddress[0] = msg.sender;
            g.commitCacheList.push(commitCache);
        }

        // no matter consensus previously reached, update the partial public key of the given node's member entry in the group
        g.members[uint256(_groupData.getMemberIndexByAddress(params.groupIndex, msg.sender))].partialPublicKey =
            partialPublicKey;

        // if not.. call get StrictlyMajorityIdenticalCommitmentResult for the group and check if consensus has been reached.
        if (!g.isStrictlyMajorityConsensusReached) {
            (bool success, address[] memory disqualifiedNodes) =
                _groupData.tryEnableGroup(params.groupIndex, _lastOutput);

            if (success) {
                // Iterate over disqualified nodes and call slashNode on each.
                for (uint256 i = 0; i < disqualifiedNodes.length; i++) {
                    _slashNode(disqualifiedNodes[i], _config.disqualifiedNodePenaltyAmount, 0);
                }
            }
        }
    }

    function postProcessDkg(uint256 groupIndex, uint256 groupEpoch) external override(IController) {
        if (groupIndex >= _groupData.groupCount) revert GroupNotExist(groupIndex);

        // require calling node is in group
        if (_groupData.getMemberIndexByAddress(groupIndex, msg.sender) == -1) {
            revert NodeNotInGroup(groupIndex, msg.sender);
        }

        // require correct epoch
        Group storage g = _groupData.groups[groupIndex];
        if (groupEpoch != g.epoch) {
            revert EpochMismatch(groupIndex, groupEpoch, g.epoch);
        }

        // require coordinator exists
        if (_coordinators[groupIndex] == address(0)) {
            revert CoordinatorNotFound(groupIndex);
        }

        // Ensure DKG Proccess is out of phase
        ICoordinator coordinator = ICoordinator(_coordinators[groupIndex]);
        if (coordinator.inPhase() != -1) {
            revert DkgStillInProgress(groupIndex, coordinator.inPhase());
        }

        // delete coordinator
        coordinator.selfDestruct(); // coordinator self destructs
        _coordinators[groupIndex] = address(0); // remove coordinator from mapping

        if (!g.isStrictlyMajorityConsensusReached) {
            (address[] memory nodesToBeSlashed, uint256[] memory groupIndicesToEmitEvent) =
                _groupData.handleUnsuccessfulGroupDkg(groupIndex, _lastOutput);

            for (uint256 i = 0; i < nodesToBeSlashed.length; i++) {
                _slashNode(nodesToBeSlashed[i], _config.disqualifiedNodePenaltyAmount, 0);
            }
            for (uint256 i = 0; i < groupIndicesToEmitEvent.length; i++) {
                _emitGroupEvent(groupIndicesToEmitEvent[i]);
            }
        }

        // update rewards for calling node
        _arpaRewards[msg.sender] += _config.dkgPostProcessReward;

        emit NodeRewarded(msg.sender, 0, _config.dkgPostProcessReward);
    }

    function nodeWithdraw(address recipient) external override(IController) {
<<<<<<< HEAD
        uint256 ethAmount = _withdrawableEths[msg.sender];
        uint256 arpaAmount = _arpaRewards[msg.sender];
        if (ethAmount > BALANCE_BASE) {
            _withdrawableEths[msg.sender] = BALANCE_BASE;
            IAdapter(_config.adapterContractAddress).nodeWithdrawETH(recipient, ethAmount - BALANCE_BASE);
        }
        if (arpaAmount > BALANCE_BASE) {
            _arpaRewards[msg.sender] = BALANCE_BASE;
            _arpa.safeTransfer(recipient, arpaAmount - BALANCE_BASE);
=======
        if (recipient == address(0)) {
            revert InvalidZeroAddress();
        }
        uint256 ethAmount = _withdrawableEths[msg.sender];
        uint256 arpaAmount = _arpaRewards[msg.sender];
        if (arpaAmount > _BALANCE_BASE) {
            _arpaRewards[msg.sender] = _BALANCE_BASE;
            _arpa.safeTransfer(recipient, arpaAmount - _BALANCE_BASE);
        }
        if (ethAmount > _BALANCE_BASE) {
            _withdrawableEths[msg.sender] = _BALANCE_BASE;
            IAdapter(_config.adapterContractAddress).nodeWithdrawETH(recipient, ethAmount - _BALANCE_BASE);
>>>>>>> 6bddd106
        }
    }

    function addReward(address[] memory nodes, uint256 ethAmount, uint256 arpaAmount) public override(IController) {
        if (msg.sender != _config.adapterContractAddress) {
            revert SenderNotAdapter();
        }
        for (uint256 i = 0; i < nodes.length; i++) {
            _withdrawableEths[nodes[i]] += ethAmount;
            _arpaRewards[nodes[i]] += arpaAmount;
            emit NodeRewarded(nodes[i], ethAmount, arpaAmount);
        }
    }

    function setLastOutput(uint256 lastOutput) external override(IController) {
        if (msg.sender != _config.adapterContractAddress) {
            revert SenderNotAdapter();
        }
        _lastOutput = lastOutput;
<<<<<<< HEAD
=======
    }

    function getControllerConfig()
        external
        view
        returns (
            address stakingContractAddress,
            address adapterContractAddress,
            uint256 nodeStakingAmount,
            uint256 disqualifiedNodePenaltyAmount,
            uint256 defaultNumberOfCommitters,
            uint256 defaultDkgPhaseDuration,
            uint256 groupMaxCapacity,
            uint256 idealNumberOfGroups,
            uint256 pendingBlockAfterQuit,
            uint256 dkgPostProcessReward
        )
    {
        return (
            _config.stakingContractAddress,
            _config.adapterContractAddress,
            _config.nodeStakingAmount,
            _config.disqualifiedNodePenaltyAmount,
            _groupData.defaultNumberOfCommitters,
            _config.defaultDkgPhaseDuration,
            _groupData.groupMaxCapacity,
            _groupData.idealNumberOfGroups,
            _config.pendingBlockAfterQuit,
            _config.dkgPostProcessReward
        );
>>>>>>> 6bddd106
    }

    function getValidGroupIndices() public view override(IController) returns (uint256[] memory) {
        return _groupData.getValidGroupIndices();
<<<<<<< HEAD
=======
    }

    function getGroupEpoch() external view returns (uint256) {
        return _groupData.epoch;
>>>>>>> 6bddd106
    }

    function getGroupCount() external view override(IController) returns (uint256) {
        return _groupData.groupCount;
    }

    function getGroup(uint256 groupIndex) public view override(IController) returns (Group memory) {
        return _groupData.groups[groupIndex];
    }

    function getGroupThreshold(uint256 groupIndex) public view override(IController) returns (uint256, uint256) {
        return (_groupData.groups[groupIndex].threshold, _groupData.groups[groupIndex].size);
    }

    function getNode(address nodeAddress) public view override(IController) returns (Node memory) {
        return _nodes[nodeAddress];
    }

    function getMember(uint256 groupIndex, uint256 memberIndex)
        public
        view
        override(IController)
        returns (Member memory)
    {
        return _groupData.groups[groupIndex].members[memberIndex];
    }

    function getBelongingGroup(address nodeAddress) external view override(IController) returns (int256, int256) {
        return _groupData.getBelongingGroupByMemberAddress(nodeAddress);
    }

    function getCoordinator(uint256 groupIndex) public view override(IController) returns (address) {
        return _coordinators[groupIndex];
    }

    function getNodeWithdrawableTokens(address nodeAddress)
        public
        view
        override(IController)
        returns (uint256, uint256)
    {
        return (
<<<<<<< HEAD
            _withdrawableEths[nodeAddress] == 0 ? 0 : (_withdrawableEths[nodeAddress] - BALANCE_BASE),
            _arpaRewards[nodeAddress] == 0 ? 0 : (_arpaRewards[nodeAddress] - BALANCE_BASE)
=======
            _withdrawableEths[nodeAddress] == 0 ? 0 : (_withdrawableEths[nodeAddress] - _BALANCE_BASE),
            _arpaRewards[nodeAddress] == 0 ? 0 : (_arpaRewards[nodeAddress] - _BALANCE_BASE)
>>>>>>> 6bddd106
        );
    }

    function getLastOutput() external view returns (uint256) {
        return _lastOutput;
    }

    /// Check to see if a group has a partial public key registered for a given node.
    function isPartialKeyRegistered(uint256 groupIndex, address nodeIdAddress)
        public
        view
        override(IController)
        returns (bool)
    {
        Group memory g = _groupData.groups[groupIndex];
        for (uint256 i = 0; i < g.members.length; i++) {
            if (g.members[i].nodeIdAddress == nodeIdAddress) {
                return g.members[i].partialPublicKey[0] != 0;
            }
        }
        return false;
    }

    // =============
    // Internal
    // =============

    function _emitGroupEvent(uint256 groupIndex) internal {
        _groupData.prepareGroupEvent(groupIndex);

        Group memory g = _groupData.groups[groupIndex];

        // Deploy coordinator, add to coordinators mapping
        Coordinator coordinator;
        coordinator = new Coordinator(g.threshold, _config.defaultDkgPhaseDuration);
        _coordinators[groupIndex] = address(coordinator);

        // Initialize Coordinator
        address[] memory groupNodes = new address[](g.size);
        bytes[] memory groupKeys = new bytes[](g.size);

        for (uint256 i = 0; i < g.size; i++) {
            groupNodes[i] = g.members[i].nodeIdAddress;
            groupKeys[i] = _nodes[g.members[i].nodeIdAddress].dkgPublicKey;
        }

        coordinator.initialize(groupNodes, groupKeys);

        emit DkgTask(
            _groupData.epoch, g.index, g.epoch, g.size, g.threshold, groupNodes, block.number, address(coordinator)
        );
    }

    // Give node staking reward penalty and freezeNode
    function _slashNode(address nodeIdAddress, uint256 stakingRewardPenalty, uint256 pendingBlock) internal {
        // slash staking reward in Staking contract
        INodeStaking(_config.stakingContractAddress).slashDelegationReward(nodeIdAddress, stakingRewardPenalty);

        // remove node from group if handleGroup is true and deactivate it
        _freezeNode(nodeIdAddress, pendingBlock);

        emit NodeSlashed(nodeIdAddress, stakingRewardPenalty, pendingBlock);
    }

    function _freezeNode(address nodeIdAddress, uint256 pendingBlock) internal {
        // set node state to false for frozen node
        _nodes[nodeIdAddress].state = false;

        uint256 currentBlock = block.number;
        // if the node is already pending, add the pending block to the current pending block
        if (_nodes[nodeIdAddress].pendingUntilBlock > currentBlock) {
            _nodes[nodeIdAddress].pendingUntilBlock += pendingBlock;
            // else set the pending block to the current block + pending block
        } else {
            _nodes[nodeIdAddress].pendingUntilBlock = currentBlock + pendingBlock;
        }
    }
}<|MERGE_RESOLUTION|>--- conflicted
+++ resolved
@@ -1,9 +1,5 @@
 // SPDX-License-Identifier: MIT
-<<<<<<< HEAD
-pragma solidity ^0.8.15;
-=======
 pragma solidity ^0.8.18;
->>>>>>> 6bddd106
 
 import {IERC20, SafeERC20} from "openzeppelin-contracts/contracts/token/ERC20/utils/SafeERC20.sol";
 import {OwnableUpgradeable} from "openzeppelin-contracts-upgradeable/contracts/access/OwnableUpgradeable.sol";
@@ -22,11 +18,7 @@
     using GroupLib for GroupLib.GroupData;
 
     // *Constants*
-<<<<<<< HEAD
-    uint16 public constant BALANCE_BASE = 1;
-=======
     uint16 private constant _BALANCE_BASE = 1;
->>>>>>> 6bddd106
 
     // *Controller Config*
     ControllerConfig private _config;
@@ -100,10 +92,7 @@
     error NodeNotInGroup(uint256 groupIndex, address nodeIdAddress);
     error PartialKeyAlreadyRegistered(uint256 groupIndex, address nodeIdAddress);
     error SenderNotAdapter();
-<<<<<<< HEAD
-=======
     error InvalidZeroAddress();
->>>>>>> 6bddd106
 
     function initialize(address arpa, uint256 lastOutput) public initializer {
         _arpa = IERC20(arpa);
@@ -175,13 +164,8 @@
         n.state = true;
 
         // Initialize withdrawable eths and arpa rewards to save gas for adapter call
-<<<<<<< HEAD
-        _withdrawableEths[msg.sender] = BALANCE_BASE;
-        _arpaRewards[msg.sender] = BALANCE_BASE;
-=======
         _withdrawableEths[msg.sender] = _BALANCE_BASE;
         _arpaRewards[msg.sender] = _BALANCE_BASE;
->>>>>>> 6bddd106
 
         (uint256 groupIndex, uint256[] memory groupIndicesToEmitEvent) = _groupData.nodeJoin(msg.sender, _lastOutput);
 
@@ -383,17 +367,6 @@
     }
 
     function nodeWithdraw(address recipient) external override(IController) {
-<<<<<<< HEAD
-        uint256 ethAmount = _withdrawableEths[msg.sender];
-        uint256 arpaAmount = _arpaRewards[msg.sender];
-        if (ethAmount > BALANCE_BASE) {
-            _withdrawableEths[msg.sender] = BALANCE_BASE;
-            IAdapter(_config.adapterContractAddress).nodeWithdrawETH(recipient, ethAmount - BALANCE_BASE);
-        }
-        if (arpaAmount > BALANCE_BASE) {
-            _arpaRewards[msg.sender] = BALANCE_BASE;
-            _arpa.safeTransfer(recipient, arpaAmount - BALANCE_BASE);
-=======
         if (recipient == address(0)) {
             revert InvalidZeroAddress();
         }
@@ -406,7 +379,6 @@
         if (ethAmount > _BALANCE_BASE) {
             _withdrawableEths[msg.sender] = _BALANCE_BASE;
             IAdapter(_config.adapterContractAddress).nodeWithdrawETH(recipient, ethAmount - _BALANCE_BASE);
->>>>>>> 6bddd106
         }
     }
 
@@ -426,8 +398,6 @@
             revert SenderNotAdapter();
         }
         _lastOutput = lastOutput;
-<<<<<<< HEAD
-=======
     }
 
     function getControllerConfig()
@@ -458,18 +428,14 @@
             _config.pendingBlockAfterQuit,
             _config.dkgPostProcessReward
         );
->>>>>>> 6bddd106
     }
 
     function getValidGroupIndices() public view override(IController) returns (uint256[] memory) {
         return _groupData.getValidGroupIndices();
-<<<<<<< HEAD
-=======
     }
 
     function getGroupEpoch() external view returns (uint256) {
         return _groupData.epoch;
->>>>>>> 6bddd106
     }
 
     function getGroupCount() external view override(IController) returns (uint256) {
@@ -512,13 +478,8 @@
         returns (uint256, uint256)
     {
         return (
-<<<<<<< HEAD
-            _withdrawableEths[nodeAddress] == 0 ? 0 : (_withdrawableEths[nodeAddress] - BALANCE_BASE),
-            _arpaRewards[nodeAddress] == 0 ? 0 : (_arpaRewards[nodeAddress] - BALANCE_BASE)
-=======
             _withdrawableEths[nodeAddress] == 0 ? 0 : (_withdrawableEths[nodeAddress] - _BALANCE_BASE),
             _arpaRewards[nodeAddress] == 0 ? 0 : (_arpaRewards[nodeAddress] - _BALANCE_BASE)
->>>>>>> 6bddd106
         );
     }
 
