// SPDX-License-Identifier: MIT
pragma solidity >=0.8.10;

import "./IRequestTypeBase.sol";

interface IAdapter is IRequestTypeBase {
    struct PartialSignature {
        uint256 index;
        uint256 partialSignature;
    }

    struct RandomnessRequestParams {
        RequestType requestType;
        bytes params;
        uint64 subId;
        uint256 seed;
        uint16 requestConfirmations;
        uint256 callbackGasLimit;
        uint256 callbackMaxGasPrice;
    }

<<<<<<< HEAD
    // TODO only record the hash of the callback params to save storage gas
    struct Callback {
        address callbackContract;
        RequestType requestType;
        bytes params;
        uint64 subId;
        uint256 seed;
        uint256 groupIndex;
        uint256 blockNum;
        uint16 requestConfirmations;
        uint256 callbackGasLimit;
        uint256 callbackMaxGasPrice;
=======
    struct RequestDetail {
        uint64 subId;
        uint256 groupIndex;
        RequestType requestType;
        bytes params;
        address callbackContract;
        uint256 seed;
        uint16 requestConfirmations;
        uint256 callbackGasLimit;
        uint256 callbackMaxGasPrice;
        uint256 blockNum;
>>>>>>> 7f098d81
    }

    function requestRandomness(RandomnessRequestParams memory p) external returns (bytes32);

    function fulfillRandomness(
        uint256 groupIndex,
        bytes32 requestId,
        uint256 signature,
        RequestDetail calldata requestDetail,
        PartialSignature[] calldata partialSignatures
    ) external;

    function createSubscription() external returns (uint64);

    function addConsumer(uint64 subId, address consumer) external;

    function fundSubscription(uint64 subId, uint256 amount) external;

    function getLastSubscription(address consumer) external view returns (uint64);

    function getSubscription(uint64 subId)
        external
        view
        returns (uint96 balance, uint96 inflightCost, uint64 reqCount, address owner, address[] memory consumers);

<<<<<<< HEAD
    function getPendingRequest(bytes32 requestId) external view returns (Callback memory);

    function getLastRandomness() external view returns (uint256);

=======
    function getPendingRequestCommitment(bytes32 requestId) external view returns (bytes32);

    function getLastRandomness() external view returns (uint256);

    function getRandomnessCount() external view returns (uint256);

>>>>>>> 7f098d81
    /*
     * @notice Compute fee based on the request count
     * @param reqCount number of requests
     * @return feePPM fee in ARPA PPM
     */
    function getFeeTier(uint64 reqCount) external view returns (uint32);

    // Estimate the amount of gas used for fulfillment
    function estimatePaymentAmount(
        uint256 callbackGasLimit,
        uint256 gasExceptCallback,
        uint32 fulfillmentFlatFeeArpaPPM,
        uint256 weiPerUnitGas
    ) external view returns (uint96);
}<|MERGE_RESOLUTION|>--- conflicted
+++ resolved
@@ -19,20 +19,6 @@
         uint256 callbackMaxGasPrice;
     }
 
-<<<<<<< HEAD
-    // TODO only record the hash of the callback params to save storage gas
-    struct Callback {
-        address callbackContract;
-        RequestType requestType;
-        bytes params;
-        uint64 subId;
-        uint256 seed;
-        uint256 groupIndex;
-        uint256 blockNum;
-        uint16 requestConfirmations;
-        uint256 callbackGasLimit;
-        uint256 callbackMaxGasPrice;
-=======
     struct RequestDetail {
         uint64 subId;
         uint256 groupIndex;
@@ -44,7 +30,6 @@
         uint256 callbackGasLimit;
         uint256 callbackMaxGasPrice;
         uint256 blockNum;
->>>>>>> 7f098d81
     }
 
     function requestRandomness(RandomnessRequestParams memory p) external returns (bytes32);
@@ -70,19 +55,12 @@
         view
         returns (uint96 balance, uint96 inflightCost, uint64 reqCount, address owner, address[] memory consumers);
 
-<<<<<<< HEAD
-    function getPendingRequest(bytes32 requestId) external view returns (Callback memory);
-
-    function getLastRandomness() external view returns (uint256);
-
-=======
     function getPendingRequestCommitment(bytes32 requestId) external view returns (bytes32);
 
     function getLastRandomness() external view returns (uint256);
 
     function getRandomnessCount() external view returns (uint256);
 
->>>>>>> 7f098d81
     /*
      * @notice Compute fee based on the request count
      * @param reqCount number of requests
