// SPDX-License-Identifier: MIT
pragma solidity ^0.8.18;

import {IRequestTypeBase} from "./IRequestTypeBase.sol";

interface IAdapter is IRequestTypeBase {
    struct PartialSignature {
        uint256 index;
        uint256 partialSignature;
    }

    struct RandomnessRequestParams {
        RequestType requestType;
        bytes params;
        uint64 subId;
        uint256 seed;
        uint16 requestConfirmations;
        uint32 callbackGasLimit;
        uint256 callbackMaxGasPrice;
    }

    struct RequestDetail {
        uint64 subId;
        uint32 groupIndex;
        RequestType requestType;
        bytes params;
        address callbackContract;
        uint256 seed;
        uint16 requestConfirmations;
        uint32 callbackGasLimit;
        uint256 callbackMaxGasPrice;
        uint256 blockNum;
    }

    // controller transaction
    function nodeWithdrawETH(address recipient, uint256 ethAmount) external;

    // consumer contract transaction
    function requestRandomness(RandomnessRequestParams calldata params) external returns (bytes32);

    function fulfillRandomness(
        uint32 groupIndex,
        bytes32 requestId,
        uint256 signature,
        RequestDetail calldata requestDetail,
        PartialSignature[] calldata partialSignatures
    ) external;

    // user transaction
    function createSubscription() external returns (uint64);

    function addConsumer(uint64 subId, address consumer) external;

    function fundSubscription(uint64 subId) external payable;

    function setReferral(uint64 subId, uint64 referralSubId) external;

    function cancelSubscription(uint64 subId, address to) external;

    function removeConsumer(uint64 subId, address consumer) external;

    // view
    function getLastSubscription(address consumer) external view returns (uint64);

    function getSubscription(uint64 subId)
        external
        view
<<<<<<< HEAD
        returns (uint256 balance, uint256 inflightCost, uint64 reqCount, address owner, address[] memory consumers);
=======
        returns (
            address owner,
            address[] memory consumers,
            uint256 balance,
            uint256 inflightCost,
            uint64 reqCount,
            uint64 freeRequestCount,
            uint64 referralSubId,
            uint64 reqCountInCurrentPeriod,
            uint256 lastRequestTimestamp
        );
>>>>>>> 6bddd106

    function getPendingRequestCommitment(bytes32 requestId) external view returns (bytes32);

    function getLastAssignedGroupIndex() external view returns (uint256);

    function getLastRandomness() external view returns (uint256);

    function getRandomnessCount() external view returns (uint256);

    function getCurrentSubId() external view returns (uint64);

    function getCumulativeData() external view returns (uint256, uint256, uint256);

    function getController() external view returns (address);

    function getAdapterConfig()
        external
        view
        returns (
            uint16 minimumRequestConfirmations,
            uint32 maxGasLimit,
            uint32 gasAfterPaymentCalculation,
            uint32 gasExceptCallback,
            uint256 signatureTaskExclusiveWindow,
            uint256 rewardPerSignature,
            uint256 committerRewardPerSignature
        );

    function getFlatFeeConfig()
        external
        view
        returns (
            uint32 fulfillmentFlatFeeLinkPPMTier1,
            uint32 fulfillmentFlatFeeLinkPPMTier2,
            uint32 fulfillmentFlatFeeLinkPPMTier3,
            uint32 fulfillmentFlatFeeLinkPPMTier4,
            uint32 fulfillmentFlatFeeLinkPPMTier5,
            uint24 reqsForTier2,
            uint24 reqsForTier3,
            uint24 reqsForTier4,
            uint24 reqsForTier5,
            uint16 flatFeePromotionGlobalPercentage,
            bool isFlatFeePromotionEnabledPermanently,
            uint256 flatFeePromotionStartTimestamp,
            uint256 flatFeePromotionEndTimestamp
        );

    function getReferralConfig()
        external
        view
        returns (bool isReferralEnabled, uint16 freeRequestCountForReferrer, uint16 freeRequestCountForReferee);

    /*
     * @notice Compute fee based on the request count
     * @param reqCount number of requests
     * @return feePPM fee in ARPA PPM
     */
    function getFeeTier(uint64 reqCount) external view returns (uint32);

    // Estimate the amount of gas used for fulfillment
    function estimatePaymentAmountInETH(
<<<<<<< HEAD
        uint256 callbackGasLimit,
        uint256 gasExceptCallback,
=======
        uint32 callbackGasLimit,
        uint32 gasExceptCallback,
>>>>>>> 6bddd106
        uint32 fulfillmentFlatFeeEthPPM,
        uint256 weiPerUnitGas
    ) external view returns (uint256);
}<|MERGE_RESOLUTION|>--- conflicted
+++ resolved
@@ -65,9 +65,6 @@
     function getSubscription(uint64 subId)
         external
         view
-<<<<<<< HEAD
-        returns (uint256 balance, uint256 inflightCost, uint64 reqCount, address owner, address[] memory consumers);
-=======
         returns (
             address owner,
             address[] memory consumers,
@@ -79,7 +76,6 @@
             uint64 reqCountInCurrentPeriod,
             uint256 lastRequestTimestamp
         );
->>>>>>> 6bddd106
 
     function getPendingRequestCommitment(bytes32 requestId) external view returns (bytes32);
 
@@ -141,13 +137,8 @@
 
     // Estimate the amount of gas used for fulfillment
     function estimatePaymentAmountInETH(
-<<<<<<< HEAD
-        uint256 callbackGasLimit,
-        uint256 gasExceptCallback,
-=======
         uint32 callbackGasLimit,
         uint32 gasExceptCallback,
->>>>>>> 6bddd106
         uint32 fulfillmentFlatFeeEthPPM,
         uint256 weiPerUnitGas
     ) external view returns (uint256);
