[profile.default]
src = 'src'
out = 'out'
libs = ['lib']
<<<<<<< HEAD
optimizer = false
ignored_error_codes = [5159, 5574]
=======
optimizer = true
optimizer_runs = 500
ignored_error_codes = [5159, 5574]
solc = "0.8.18"
>>>>>>> 6bddd106

[profile.test]
verbosity = 2
gas_price = 1000000000

[profile.ci]
# Use this to verify contracts on etherscan
# libraries = ["src/libraries/BLS.sol:BLS:0x0fd3ef730b4816d882dd8906348c98898d3d8a75", "src/libraries/GroupLib.sol:GroupLib:0xb029a3dcda100324b5d252c9d3c36110eed7c3ca"]
# libraries = ["src/libraries/BLS.sol:BLS:0xCCefBB9bC55b08cca17713DE3456fe526352d89E"]<|MERGE_RESOLUTION|>--- conflicted
+++ resolved
@@ -2,15 +2,10 @@
 src = 'src'
 out = 'out'
 libs = ['lib']
-<<<<<<< HEAD
-optimizer = false
-ignored_error_codes = [5159, 5574]
-=======
 optimizer = true
 optimizer_runs = 500
 ignored_error_codes = [5159, 5574]
 solc = "0.8.18"
->>>>>>> 6bddd106
 
 [profile.test]
 verbosity = 2
