--- conflicted
+++ resolved
@@ -48,11 +48,7 @@
         _arpa.approve(address(_staking), _rewardAmount);
 
         vm.broadcast(_deployerPrivateKey);
-<<<<<<< HEAD
-        _staking.start(_rewardAmount, 30 days);
-=======
         _staking.start(_rewardAmount, 3 days);
->>>>>>> 6bddd106
 
         // let a user stake to accumulate some rewards
         vm.rememberKey(_userPrivateKey);
