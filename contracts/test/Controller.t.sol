// SPDX-License-Identifier: UNLICENSED
pragma solidity ^0.8.15;

pragma experimental ABIEncoderV2;

<<<<<<< HEAD
import {Coordinator} from "src/Coordinator.sol";
import "src/interfaces/ICoordinator.sol";
import "./RandcastTestHelper.sol";

// Suggested usage: forge test --match-contract ControllerTest -vv
=======
import "./RandcastTestHelper.sol";

// Suggested usage: forge test --match-contract ControllerTest --optimize -vv
>>>>>>> 7f098d81

contract ControllerTest is RandcastTestHelper {
    uint256 disqualifiedNodePenaltyAmount = 1000;
    uint256 defaultNumberOfCommitters = 3;
    uint256 defaultDkgPhaseDuration = 10;
    uint256 groupMaxCapacity = 10;
    uint256 idealNumberOfGroups = 5;
    uint256 pendingBlockAfterQuit = 100;
    uint256 dkgPostProcessReward = 100;
    uint64 lastOutput = 0x2222222222222222;

    address public owner = admin;

    function setUp() public {
        // deal nodes
        vm.deal(node1, 1 * 10 ** 18);
        vm.deal(node2, 1 * 10 ** 18);
        vm.deal(node3, 1 * 10 ** 18);
        vm.deal(node4, 1 * 10 ** 18);
        vm.deal(node5, 1 * 10 ** 18);
        vm.deal(node6, 1 * 10 ** 18);
        vm.deal(node7, 1 * 10 ** 18);
        vm.deal(node8, 1 * 10 ** 18);
        vm.deal(node9, 1 * 10 ** 18);
        vm.deal(node10, 1 * 10 ** 18);
        vm.deal(node11, 1 * 10 ** 18);

        // deal owner and create controller
        vm.deal(owner, 1 * 10 ** 18);
        vm.deal(stakingDeployer, 1 * 10 ** 18);

        vm.prank(owner);
        arpa = new ERC20("arpa token", "ARPA");

        address[] memory operators = new address[](11);
        operators[0] = node1;
        operators[1] = node2;
        operators[2] = node3;
        operators[3] = node4;
        operators[4] = node5;
        operators[5] = node6;
        operators[6] = node7;
        operators[7] = node8;
        operators[8] = node9;
        operators[9] = node10;
        operators[10] = node11;
        prepareStakingContract(stakingDeployer, address(arpa), operators);

        vm.prank(owner);
        controller = new ControllerForTest(address(arpa), lastOutput);

        vm.prank(owner);
        controller.setControllerConfig(
            address(staking),
            address(0),
            operatorStakeAmount,
            disqualifiedNodePenaltyAmount,
            defaultNumberOfCommitters,
            defaultDkgPhaseDuration,
            groupMaxCapacity,
            idealNumberOfGroups,
            pendingBlockAfterQuit,
            dkgPostProcessReward
        );

        vm.prank(stakingDeployer);
        staking.setController(address(controller));
    }

    function testNodeRegister() public {
        // Fail on bad dkg public key
        vm.expectRevert(abi.encodeWithSelector(BLS.InvalidPublicKey.selector));
        vm.prank(node1);
        controller.nodeRegister(badKey);

        // Register node1
        vm.prank(node1);
        controller.nodeRegister(DKGPubkey1);

        // Assert node1 state is correct
        Controller.Node memory n = controller.getNode(node1);
        assertEq(n.idAddress, node1);
        assertEq(n.dkgPublicKey, DKGPubkey1);
        assertEq(n.state, true);
        assertEq(n.pendingUntilBlock, 0);

<<<<<<< HEAD
=======
        // fail on already registered node
>>>>>>> 7f098d81
        vm.expectRevert(abi.encodeWithSelector(Controller.NodeAlreadyRegistered.selector));
        vm.prank(node1);
        controller.nodeRegister(DKGPubkey1);
    }

    function testRemoveFromGroup() public {
        testCommitDkg();
        printGroupInfo(0);
        assertEq(controller.getGroup(0).size, 3);
        controller.removeFromGroupForTest(0, 0);
        printGroupInfo(0);
        assertEq(controller.getGroup(0).size, 2);
    }

    function testRebalanceGroup() public {
        emit log_named_uint("groupCount", controller.getGroupCount());
        testCommitDkg();
        emit log_named_uint("groupCount", controller.getGroupCount());
        printGroupInfo(0);

        // Add 4th node, should create new group
        vm.prank(node4);
        controller.nodeRegister(DKGPubkey4);
        emit log_named_uint("groupCount", controller.getGroupCount());
        printGroupInfo(1);

        // The below needs further testing
        // Test needsRebalance
        vm.prank(node5);
        controller.nodeRegister(DKGPubkey5);
        vm.prank(node6);
        controller.nodeRegister(DKGPubkey6);
        vm.prank(node7);
        controller.nodeRegister(DKGPubkey7);
        vm.prank(node8);
        controller.nodeRegister(DKGPubkey8);
        vm.prank(node9);
        controller.nodeRegister(DKGPubkey9);
        vm.prank(node10);
        controller.nodeRegister(DKGPubkey10);
        vm.prank(node11);
        controller.nodeRegister(DKGPubkey11);
        emit log("+++++++++++++++++++++++");
        printGroupInfo(0);
        printGroupInfo(1);
        emit log("++++++ Rebalance 1 +++++++");
        bool output = controller.rebalanceGroupForTest(0, 1);
        assertEq(output, true);
        assertEq(controller.getGroup(0).size, 5);
        assertEq(controller.getGroup(1).size, 6);
        printGroupInfo(0);
        printGroupInfo(1);
        emit log("++++++ Rebalance 2 +++++++");
        output = controller.rebalanceGroupForTest(0, 1);
        assertEq(output, true);
        assertEq(controller.getGroup(0).size, 6);
        assertEq(controller.getGroup(1).size, 5);
        printGroupInfo(0);
        printGroupInfo(1);
    }

    function testMinimumThreshold() public {
        uint256 min;
        min = controller.minimumThresholdForTest(3);
        emit log_named_uint("min 3", min);
        assertEq(min, 2);
        min = controller.minimumThresholdForTest(7);
        emit log_named_uint("min 7", min);
        assertEq(min, 4);
        min = controller.minimumThresholdForTest(100);
        emit log_named_uint("min 100", min);
        assertEq(min, 51);
    }

    function testEmitGroupEvent() public {
        // * Register Three nodes and see if group struct is well formed
        uint256 groupIndex = 0;
        // printGroupInfo(groupIndex);
        // printNodeInfo(node1);

        // Register Node 1
        vm.prank(node1);
        controller.nodeRegister(DKGPubkey1);
        // printGroupInfo(groupIndex);
        // printNodeInfo(node1);

        // Register Node 2
        vm.prank(node2);
        controller.nodeRegister(DKGPubkey2);
        // printGroupInfo(groupIndex);

        // Register Node 3
        vm.prank(node3);
        controller.nodeRegister(DKGPubkey3);
        // printGroupInfo(groupIndex);

        // check group struct is correct
        Controller.Group memory g = controller.getGroup(groupIndex);
        assertEq(g.index, 0);
        assertEq(g.epoch, 1);
        assertEq(g.size, 3);
        assertEq(g.threshold, 3);
        assertEq(g.members.length, 3);

        // Verify node2 info is recorded in group.members[1]
        Controller.Member memory m = g.members[1];
        // printMemberInfo(groupIndex, 1);
        assertEq(m.nodeIdAddress, node2);
        // assertEq(m.partialPublicKey, TODO);

        // address coordinatorAddress = controller.getCoordinator(groupIndex);
        // emit log_named_address("\nCoordinator", coordinatorAddress);
    }

    function testValidGroupIndices() public {
        uint256[] memory groupIndices = controller.getValidGroupIndices();
        assertEq(groupIndices.length, 0);
        assertEq(controller.getGroupCount(), 0);

        testCommitDkg();

        groupIndices = controller.getValidGroupIndices();
        // for (uint256 i = 0; i < groupIndices.length; i++) {
        //     emit log_named_uint("groupIndices[i]", groupIndices[i]);
        // }
        assertEq(groupIndices.length, 1);
        assertEq(controller.getGroupCount(), 1);
    }

    function testFindOrCreateTargetGroup() public {
        emit log_named_uint("groupCount", controller.getGroupCount());
        testCommitDkg();
        emit log_named_uint("groupCount", controller.getGroupCount());
        printGroupInfo(1);

        // Add 4th node, should create new group
        vm.prank(node4);
        controller.nodeRegister(DKGPubkey4);
        emit log_named_uint("groupCount", controller.getGroupCount());
        printGroupInfo(2);
    }

    function testGetMemberIndexByAddress() public {
        uint256 groupIndex = 0;

        int256 memberIndex = controller.getMemberIndexByAddressForTest(groupIndex, node1);
        assertEq(memberIndex, -1);

        testEmitGroupEvent();

        memberIndex = controller.getMemberIndexByAddressForTest(groupIndex, node1);
        assertEq(memberIndex, 0);
        memberIndex = controller.getMemberIndexByAddressForTest(groupIndex, node2);
        assertEq(memberIndex, 1);
        memberIndex = controller.getMemberIndexByAddressForTest(groupIndex, node3);
        assertEq(memberIndex, 2);
    }

    function testCoordinatorPhase() public {
        testEmitGroupEvent();
        uint256 groupIndex = 0;
        address coordinatorAddress = controller.getCoordinator(groupIndex);
        ICoordinator coordinator = ICoordinator(coordinatorAddress);
        uint256 startBlock = coordinator.startBlock();
        assertEq(coordinator.inPhase(), 1);
        vm.roll(startBlock + 1 + defaultDkgPhaseDuration);
        assertEq(coordinator.inPhase(), 2);
        vm.roll(startBlock + 1 + 2 * defaultDkgPhaseDuration);
        assertEq(coordinator.inPhase(), 3);
        vm.roll(startBlock + 1 + 3 * defaultDkgPhaseDuration);
        assertEq(coordinator.inPhase(), 4);
        vm.roll(startBlock + 1 + 4 * defaultDkgPhaseDuration);
        assertEq(coordinator.inPhase(), -1);
    }

    // Start commitdkg testing
    struct CommitDkgParams {
        uint256 groupIndex;
        uint256 groupEpoch;
        bytes publicKey;
        bytes partialPublicKey;
        address[] disqualifiedNodes;
    }

    function testCommitDkg() public {
        testEmitGroupEvent();

        uint256 groupIndex = 0;
        uint256 groupEpoch = 1;
        bytes memory partialPublicKey = partialPublicKey1;
        bytes memory publicKey = publicKey;
        address[] memory disqualifiedNodes = new address[](0);

        // Fail if group does not exist
        vm.prank(node1);
        vm.expectRevert(abi.encodeWithSelector(Controller.GroupNotExist.selector, 999));
        IController.CommitDkgParams memory params = IController.CommitDkgParams(
            999, // wrong group index
            groupEpoch,
            publicKey,
            partialPublicKey,
            disqualifiedNodes
        );
        controller.commitDkg(params);

        // Fail if group does not match Controller Group Epoch
        vm.prank(node1);
        vm.expectRevert(abi.encodeWithSelector(Controller.EpochMismatch.selector, groupIndex, 999, groupEpoch));
        params = IController.CommitDkgParams(
            groupIndex,
            999, //  wrong epoch
            publicKey,
            partialPublicKey,
            disqualifiedNodes
        );
        controller.commitDkg(params);

        // Fail if node is not a member of the group
        vm.prank(node5);
        vm.expectRevert(abi.encodeWithSelector(Controller.NodeNotInGroup.selector, groupIndex, address(node5)));
        params = IController.CommitDkgParams(groupIndex, groupEpoch, publicKey, partialPublicKey, disqualifiedNodes);
        controller.commitDkg(params);

        assertEq(checkIsStrictlyMajorityConsensusReached(groupIndex), false);
        // printGroupInfo(groupIndex);

        // Succesful Commit: Node 1
        vm.prank(node1);
        params = IController.CommitDkgParams(groupIndex, groupEpoch, publicKey, partialPublicKey, disqualifiedNodes);
        controller.commitDkg(params);
        assertEq(checkIsStrictlyMajorityConsensusReached(groupIndex), false);
        // printGroupInfo(groupIndex);

        //  Fail if CommitCache already contains PartialKey for this node
        vm.prank(node1);
        vm.expectRevert(
            abi.encodeWithSelector(Controller.PartialKeyAlreadyRegistered.selector, groupIndex, address(node1))
        );
        params = IController.CommitDkgParams(groupIndex, groupEpoch, publicKey, partialPublicKey, disqualifiedNodes);
        controller.commitDkg(params);
        assertEq(checkIsStrictlyMajorityConsensusReached(groupIndex), false);

        // Succesful Commit: Node 2
        vm.prank(node2);
        params = IController.CommitDkgParams(
            groupIndex,
            groupEpoch,
            publicKey,
            partialPublicKey2, // partial public key 2
            disqualifiedNodes
        );
        controller.commitDkg(params);
        assertEq(checkIsStrictlyMajorityConsensusReached(groupIndex), false);
        // printGroupInfo(groupIndex);

        // Succesful Commit: Node 3
        vm.prank(node3);
        params = IController.CommitDkgParams(
            groupIndex,
            groupEpoch,
            publicKey,
            partialPublicKey3, // partial public key 3
            disqualifiedNodes
        );
        controller.commitDkg(params);
        assertEq(checkIsStrictlyMajorityConsensusReached(groupIndex), true);
        // printGroupInfo(groupIndex);
    }

    function testPickRandomIndex() public {
        uint256[] memory indices = new uint256[](5);
        indices[0] = 0;
        indices[1] = 1;
        indices[2] = 2;
        indices[3] = 3;
        indices[4] = 4;

        uint256[] memory chosenIndices = controller.pickRandomIndexForTest(lastOutput, indices, 3);

        for (uint256 i = 0; i < chosenIndices.length; i++) {
            emit log_named_uint("chosenIndices", chosenIndices[i]);
        }

        assertEq(chosenIndices.length, 3);
    }

    function testGetNonDisqualifiedMajorityMembers() public {
        address[] memory nodes = new address[](3);
        nodes[0] = node1;
        nodes[1] = node2;
        nodes[2] = node3;

        address[] memory disqualifedNodes = new address[](1);
        disqualifedNodes[0] = node2;

        address[] memory majorityMembers = controller.getNonDisqualifiedMajorityMembersForTest(nodes, disqualifedNodes);

        assertEq(majorityMembers.length, 2);
    }

    function testIsPartialKeyRegistered() public {
        testEmitGroupEvent();
        uint256 groupIndex = 1;
        assertEq(controller.isPartialKeyRegistered(groupIndex, node1), false);
    }

    function testPostProcessDkg() public {
        testCommitDkg();

        uint256 groupIndex = 0;
        uint256 groupEpoch = 1;
        address coordinatorAddress = controller.getCoordinator(groupIndex);
        ICoordinator coordinator = ICoordinator(coordinatorAddress);
        uint256 startBlock = coordinator.startBlock();

        vm.expectRevert(abi.encodeWithSelector(Controller.GroupNotExist.selector, 99999));
        controller.postProcessDkg(99999, 0); //(groupIndex, groupEpoch))

        vm.prank(node12);
        vm.expectRevert(abi.encodeWithSelector(Controller.NodeNotInGroup.selector, groupIndex, node12));
        controller.postProcessDkg(groupIndex, 0); //(groupIndex, groupEpoch))

        vm.prank(node1);
        vm.expectRevert(abi.encodeWithSelector(Controller.EpochMismatch.selector, groupIndex, 0, groupEpoch));

        controller.postProcessDkg(groupIndex, 0); //(groupIndex, groupEpoch))

        vm.prank(node1);
        vm.expectRevert(abi.encodeWithSelector(Controller.DkgStillInProgress.selector, groupIndex, 1));
        controller.postProcessDkg(groupIndex, groupEpoch); //(groupIndex, groupEpoch))

        // Set the coordinator to completed phase
        vm.roll(startBlock + 1 + 4 * defaultDkgPhaseDuration); // Put the coordinator in phase

        // Succesful post process dkg: HAPPY PATH
        vm.startPrank(node1);
        controller.postProcessDkg(groupIndex, groupEpoch);
        uint256 nodeRewards = controller.getNodeReward(node1);
        emit log_named_uint("node1 rewards", nodeRewards);
        assertEq(nodeRewards, dkgPostProcessReward);

        // test self destruct worked properly
        address emptyCoordinatorAddress = controller.getCoordinator(groupIndex);
        assertEq(emptyCoordinatorAddress, address(0));

        vm.expectRevert(abi.encodeWithSelector(Controller.CoordinatorNotFound.selector, groupIndex));
        controller.postProcessDkg(groupIndex, groupEpoch); //(groupIndex, groupEpoch))
        vm.stopPrank();
        // assert that coordinator has self destructed (cant test this yet)
    }

    function testSlashNode() public {
        testPostProcessDkg();

        uint256 node1DelegationRewardBefore = staking.getDelegationReward(node1);
        emit log_named_uint("The delegation reward of node1 before slash", node1DelegationRewardBefore);
        // slash node1
        uint256 pendingBlock = 0;

        controller.slashNodeForTest(node1, disqualifiedNodePenaltyAmount, pendingBlock);

        // Assert staking penalty applied to node1
        emit log_named_uint("The delegation reward of node1 after slash", staking.getDelegationReward(node1));
        assertEq(node1DelegationRewardBefore - disqualifiedNodePenaltyAmount, staking.getDelegationReward(node1));
    }

    function testNodeQuit() public {
        // call nodeQuit with unregistered node: Fail
        vm.prank(node1);
        vm.expectRevert(abi.encodeWithSelector(Controller.NodeNotRegistered.selector));
        controller.nodeQuit();

        // register node, confirm initial stake amount
        vm.prank(node1);
        controller.nodeRegister(DKGPubkey1);
        assertEq(1, controller.getGroup(0).members.length);
        // TODO
        // assertEq(operatorStakeAmount, staker.getLockedAmount(node1));
        printGroupInfo(0);
        // printNodeInfo(node1);

        // Quit node: Success
        vm.prank(node1);
        controller.nodeQuit();
        // assert member length is 0
        assertEq(0, controller.getGroup(0).members.length);
        // TODO
        // assertEq(0, staker.getLockedAmount(node1));
        // printGroupInfo(0);
        // printNodeInfo(node1);
    }
}<|MERGE_RESOLUTION|>--- conflicted
+++ resolved
@@ -3,17 +3,9 @@
 
 pragma experimental ABIEncoderV2;
 
-<<<<<<< HEAD
-import {Coordinator} from "src/Coordinator.sol";
-import "src/interfaces/ICoordinator.sol";
 import "./RandcastTestHelper.sol";
 
-// Suggested usage: forge test --match-contract ControllerTest -vv
-=======
-import "./RandcastTestHelper.sol";
-
 // Suggested usage: forge test --match-contract ControllerTest --optimize -vv
->>>>>>> 7f098d81
 
 contract ControllerTest is RandcastTestHelper {
     uint256 disqualifiedNodePenaltyAmount = 1000;
@@ -100,10 +92,7 @@
         assertEq(n.state, true);
         assertEq(n.pendingUntilBlock, 0);
 
-<<<<<<< HEAD
-=======
         // fail on already registered node
->>>>>>> 7f098d81
         vm.expectRevert(abi.encodeWithSelector(Controller.NodeAlreadyRegistered.selector));
         vm.prank(node1);
         controller.nodeRegister(DKGPubkey1);
