--- conflicted
+++ resolved
@@ -1,9 +1,5 @@
 // SPDX-License-Identifier: MIT
-<<<<<<< HEAD
-pragma solidity >=0.8.10;
-=======
 pragma solidity ^0.8.18;
->>>>>>> 6bddd106
 
 import {Test} from "forge-std/Test.sol";
 import {IController} from "../src/interfaces/IController.sol";
@@ -14,20 +10,13 @@
 import {IERC20} from "openzeppelin-contracts/contracts/token/ERC20/IERC20.sol";
 import {ERC20} from "openzeppelin-contracts/contracts/token/ERC20/ERC20.sol";
 import {Strings} from "openzeppelin-contracts/contracts/utils/Strings.sol";
-<<<<<<< HEAD
-=======
 import {ERC1967Proxy} from "openzeppelin-contracts/contracts/proxy/ERC1967/ERC1967Proxy.sol";
->>>>>>> 6bddd106
 
 //solhint-disable-next-line max-states-count
 abstract contract RandcastTestHelper is Test {
     ControllerForTest internal _controller;
-<<<<<<< HEAD
-    AdapterForTest internal _adapter;
-=======
     ERC1967Proxy internal _adapter;
     AdapterForTest internal _adapterImpl;
->>>>>>> 6bddd106
     IERC20 internal _arpa;
     Staking internal _staking;
 
@@ -356,11 +345,7 @@
         hex"06a8e68091b66c6e6213fdab7adcaa1c7ef2145aecbad0518de6398ea84175180f55f1c03517e174a95b4317ffee31c4f99bb64b6d0ea179ca7f8e86a54574780678fb7b25f7aa9ef3b7e4108834a5f5517f0d6ce295efb363323e45c434a6162a730a0a82bf1d78eb6ac49c2841f77ed71fc14e5df27625dbeb97de7b78628a";
 
     function _fulfillRequest(address sender, bytes32 requestId, uint256 sigIndex) internal {
-<<<<<<< HEAD
-        IAdapter.RequestDetail memory rd = _adapter.getPendingRequest(requestId);
-=======
         IAdapter.RequestDetail memory rd = AdapterForTest(address(_adapter)).getPendingRequest(requestId);
->>>>>>> 6bddd106
 
         // mock confirmation times and SIGNATURE_TASK_EXCLUSIVE_WINDOW = 10;
         vm.roll(block.number + rd.requestConfirmations + 10);
@@ -372,11 +357,7 @@
         partialSignatures[2] = IAdapter.PartialSignature(2, _sig[sigIndex][3]);
 
         vm.prank(sender);
-<<<<<<< HEAD
-        _adapter.fulfillRandomness(
-=======
         IAdapter(address(_adapter)).fulfillRandomness(
->>>>>>> 6bddd106
             0, // fixed group 0
             requestId,
             _sig[sigIndex][0],
@@ -387,30 +368,17 @@
 
     function _prepareSubscription(address sender, address consumer, uint256 balance) internal returns (uint64) {
         vm.prank(sender);
-<<<<<<< HEAD
-        uint64 subId = _adapter.createSubscription();
-        vm.deal(sender, balance + 1e18);
-        vm.prank(sender);
-        _adapter.fundSubscription{value: balance}(subId);
-        vm.prank(sender);
-        _adapter.addConsumer(subId, consumer);
-=======
         uint64 subId = IAdapter(address(_adapter)).createSubscription();
         vm.deal(sender, balance + 1e18);
         vm.prank(sender);
         IAdapter(address(_adapter)).fundSubscription{value: balance}(subId);
         vm.prank(sender);
         IAdapter(address(_adapter)).addConsumer(subId, consumer);
->>>>>>> 6bddd106
         return subId;
     }
 
     function _getBalance(uint64 subId) internal view returns (uint256, uint256) {
-<<<<<<< HEAD
-        (uint256 balance, uint256 inflightCost,,,) = _adapter.getSubscription(subId);
-=======
         (,, uint256 balance, uint256 inflightCost,,,,,) = IAdapter(address(_adapter)).getSubscription(subId);
->>>>>>> 6bddd106
         return (balance, inflightCost);
     }
 
