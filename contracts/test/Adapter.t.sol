// SPDX-License-Identifier: MIT
<<<<<<< HEAD
pragma solidity >=0.8.10;

import {GetRandomNumberExample} from "../src/user/examples/GetRandomNumberExample.sol";
import {IAdapterOwner} from "../src/interfaces/IAdapterOwner.sol";
import {RandcastTestHelper, IAdapter, Adapter, ControllerForTest, AdapterForTest} from "./RandcastTestHelper.sol";
=======
pragma solidity ^0.8.18;

import {GetRandomNumberExample} from "../src/user/examples/GetRandomNumberExample.sol";
import {IAdapterOwner} from "../src/interfaces/IAdapterOwner.sol";
import {
    RandcastTestHelper,
    IAdapter,
    Adapter,
    ControllerForTest,
    AdapterForTest,
    ERC1967Proxy
} from "./RandcastTestHelper.sol";
>>>>>>> 6bddd106
import {ERC20} from "openzeppelin-contracts/contracts/token/ERC20/ERC20.sol";

// solhint-disable-next-line max-states-count
contract AdapterTest is RandcastTestHelper {
    GetRandomNumberExample internal _getRandomNumberExample;
    uint64 internal _subId;

    uint256 internal _disqualifiedNodePenaltyAmount = 1000;
    uint256 internal _defaultNumberOfCommitters = 3;
    uint256 internal _defaultDkgPhaseDuration = 10;
    uint256 internal _groupMaxCapacity = 10;
    uint256 internal _idealNumberOfGroups = 5;
    uint256 internal _pendingBlockAfterQuit = 100;
    uint256 internal _dkgPostProcessReward = 100;
    uint256 internal _lastOutput = 2222222222222222;

    uint16 internal _minimumRequestConfirmations = 3;
    uint32 internal _maxGasLimit = 2000000;
<<<<<<< HEAD
    uint32 internal _gasAfterPaymentCalculation = 30000;
    uint32 internal _gasExceptCallback = 530000;
=======
    uint32 internal _gasAfterPaymentCalculation = 50000;
    uint32 internal _gasExceptCallback = 550000;
>>>>>>> 6bddd106
    uint256 internal _signatureTaskExclusiveWindow = 10;
    uint256 internal _rewardPerSignature = 50;
    uint256 internal _committerRewardPerSignature = 100;

    uint32 internal _fulfillmentFlatFeeEthPPMTier1 = 250000;
    uint32 internal _fulfillmentFlatFeeEthPPMTier2 = 250000;
    uint32 internal _fulfillmentFlatFeeEthPPMTier3 = 250000;
    uint32 internal _fulfillmentFlatFeeEthPPMTier4 = 250000;
    uint32 internal _fulfillmentFlatFeeEthPPMTier5 = 250000;
    uint24 internal _reqsForTier2 = 0;
    uint24 internal _reqsForTier3 = 0;
    uint24 internal _reqsForTier4 = 0;
    uint24 internal _reqsForTier5 = 0;

    uint16 internal _flatFeePromotionGlobalPercentage = 100;
    bool internal _isFlatFeePromotionEnabledPermanently = false;
    uint256 internal _flatFeePromotionStartTimestamp = 0;
    uint256 internal _flatFeePromotionEndTimestamp = 0;

    uint256 internal _plentyOfEthBalance = 1e6 * 1e18;

    function setUp() public {
        skip(1000);

        vm.prank(_admin);
        _arpa = new ERC20("_arpa token", "ARPA");

        address[] memory operators = new address[](5);
        operators[0] = _node1;
        operators[1] = _node2;
        operators[2] = _node3;
        operators[3] = _node4;
        operators[4] = _node5;
        _prepareStakingContract(_stakingDeployer, address(_arpa), operators);

        vm.prank(_admin);
        _controller = new ControllerForTest(address(_arpa), _lastOutput);

        vm.prank(_admin);
<<<<<<< HEAD
        _adapter = new AdapterForTest(address(_controller));
=======
        _adapterImpl = new AdapterForTest();

        vm.prank(_admin);
        _adapter =
            new ERC1967Proxy(address(_adapterImpl),abi.encodeWithSignature("initialize(address)",address(_controller)));
>>>>>>> 6bddd106

        vm.prank(_user);
        _getRandomNumberExample = new GetRandomNumberExample(
            address(_adapter)
        );

        vm.prank(_admin);
        _controller.setControllerConfig(
            address(_staking),
            address(_adapter),
            _operatorStakeAmount,
            _disqualifiedNodePenaltyAmount,
            _defaultNumberOfCommitters,
            _defaultDkgPhaseDuration,
            _groupMaxCapacity,
            _idealNumberOfGroups,
            _pendingBlockAfterQuit,
            _dkgPostProcessReward
        );

        vm.prank(_admin);
<<<<<<< HEAD
        _adapter.setAdapterConfig(
=======
        IAdapterOwner(address(_adapter)).setAdapterConfig(
>>>>>>> 6bddd106
            _minimumRequestConfirmations,
            _maxGasLimit,
            _gasAfterPaymentCalculation,
            _gasExceptCallback,
            _signatureTaskExclusiveWindow,
            _rewardPerSignature,
            _committerRewardPerSignature
        );

        vm.broadcast(_admin);
        IAdapterOwner(address(_adapter)).setFlatFeeConfig(
            IAdapterOwner.FeeConfig(
                _fulfillmentFlatFeeEthPPMTier1,
                _fulfillmentFlatFeeEthPPMTier2,
                _fulfillmentFlatFeeEthPPMTier3,
                _fulfillmentFlatFeeEthPPMTier4,
                _fulfillmentFlatFeeEthPPMTier5,
                _reqsForTier2,
                _reqsForTier3,
                _reqsForTier4,
                _reqsForTier5
            ),
            _flatFeePromotionGlobalPercentage,
            _isFlatFeePromotionEnabledPermanently,
            _flatFeePromotionStartTimestamp,
            _flatFeePromotionEndTimestamp
        );

        vm.prank(_stakingDeployer);
        _staking.setController(address(_controller));

        _subId = _prepareSubscription(_user, address(_getRandomNumberExample), _plentyOfEthBalance);
    }

    function testAdapterAddress() public {
        emit log_address(address(_adapter));
        assertEq(_getRandomNumberExample.adapter(), address(_adapter));
    }

    function testUserContractOwner() public {
        emit log_address(address(_getRandomNumberExample));
        assertEq(_getRandomNumberExample.owner(), _user);
    }

    function testCannotRequestByEOA() public {
        deal(_user, 1 * 1e18);
        vm.expectRevert(abi.encodeWithSelector(Adapter.InvalidRequestByEOA.selector));

        IAdapter.RandomnessRequestParams memory p;
        vm.broadcast(_user);
<<<<<<< HEAD
        _adapter.requestRandomness(p);
=======
        IAdapter(address(_adapter)).requestRandomness(p);
>>>>>>> 6bddd106
    }

    function testRequestRandomness() public {
        (, uint256 groupSize) = prepareAnAvailableGroup();
        deal(_user, 1 * 1e18);

        uint32 times = 10;
        uint256 _inflightCost;

        for (uint256 i = 0; i < times; i++) {
            vm.prank(_user);
            bytes32 requestId = _getRandomNumberExample.getRandomNumber();
            emit log_bytes32(requestId);
<<<<<<< HEAD
            (, uint256 inflightCost,,,) = _adapter.getSubscription(_subId);
            emit log_uint(inflightCost);

            // 0 flat fee until the first request is actually fulfilled
            uint256 payment = _adapter.estimatePaymentAmountInETH(
                _getRandomNumberExample.callbackGasLimit() + _adapter.RANDOMNESS_REWARD_GAS() * groupSize
                    + _adapter.VERIFICATION_GAS_OVER_MINIMUM_THRESHOLD()
                        * (groupSize - _adapter.DEFAULT_MINIMUM_THRESHOLD()),
=======
            (,,, uint256 inflightCost,,,,,) = IAdapter(address(_adapter)).getSubscription(_subId);
            emit log_uint(inflightCost);

            // 0 flat fee until the first request is actually fulfilled
            uint256 payment = IAdapter(address(_adapter)).estimatePaymentAmountInETH(
                _getRandomNumberExample.callbackGasLimit()
                    + Adapter(address(_adapter)).RANDOMNESS_REWARD_GAS() * uint32(groupSize)
                    + Adapter(address(_adapter)).VERIFICATION_GAS_OVER_MINIMUM_THRESHOLD()
                        * (uint32(groupSize) - Adapter(address(_adapter)).DEFAULT_MINIMUM_THRESHOLD()),
>>>>>>> 6bddd106
                _gasExceptCallback,
                0,
                tx.gasprice * 3
            );

            _inflightCost += payment;

            assertEq(inflightCost, _inflightCost);

<<<<<<< HEAD
            Adapter.RequestDetail memory rd = _adapter.getPendingRequest(requestId);
=======
            Adapter.RequestDetail memory rd = AdapterForTest(address(_adapter)).getPendingRequest(requestId);
>>>>>>> 6bddd106
            bytes memory actualSeed = abi.encodePacked(rd.seed, rd.blockNum);

            emit log_named_bytes("actualSeed", actualSeed);

            vm.roll(block.number + 1);
        }
    }

    function testFulfillRandomness() public {
        prepareAnAvailableGroup();
        deal(_user, 1 * 1e18);

        uint32 times = 1;

        vm.broadcast(_user);
        bytes32 requestId = _getRandomNumberExample.getRandomNumber();
        emit log_bytes32(requestId);

<<<<<<< HEAD
        Adapter.RequestDetail memory rd = _adapter.getPendingRequest(requestId);
=======
        Adapter.RequestDetail memory rd = AdapterForTest(address(_adapter)).getPendingRequest(requestId);
>>>>>>> 6bddd106
        bytes memory rawSeed = abi.encodePacked(rd.seed);
        emit log_named_bytes("rawSeed", rawSeed);

        _fulfillRequest(_node1, requestId, 0);

        vm.roll(block.number + 1);
<<<<<<< HEAD
        assertEq(_getRandomNumberExample.randomnessResults(0), _adapter.getLastRandomness());
=======
        assertEq(_getRandomNumberExample.randomnessResults(0), IAdapter(address(_adapter)).getLastRandomness());
>>>>>>> 6bddd106
        assertEq(_getRandomNumberExample.lengthOfRandomnessResults(), times);
    }
}<|MERGE_RESOLUTION|>--- conflicted
+++ resolved
@@ -1,11 +1,4 @@
 // SPDX-License-Identifier: MIT
-<<<<<<< HEAD
-pragma solidity >=0.8.10;
-
-import {GetRandomNumberExample} from "../src/user/examples/GetRandomNumberExample.sol";
-import {IAdapterOwner} from "../src/interfaces/IAdapterOwner.sol";
-import {RandcastTestHelper, IAdapter, Adapter, ControllerForTest, AdapterForTest} from "./RandcastTestHelper.sol";
-=======
 pragma solidity ^0.8.18;
 
 import {GetRandomNumberExample} from "../src/user/examples/GetRandomNumberExample.sol";
@@ -18,7 +11,6 @@
     AdapterForTest,
     ERC1967Proxy
 } from "./RandcastTestHelper.sol";
->>>>>>> 6bddd106
 import {ERC20} from "openzeppelin-contracts/contracts/token/ERC20/ERC20.sol";
 
 // solhint-disable-next-line max-states-count
@@ -37,13 +29,8 @@
 
     uint16 internal _minimumRequestConfirmations = 3;
     uint32 internal _maxGasLimit = 2000000;
-<<<<<<< HEAD
-    uint32 internal _gasAfterPaymentCalculation = 30000;
-    uint32 internal _gasExceptCallback = 530000;
-=======
     uint32 internal _gasAfterPaymentCalculation = 50000;
     uint32 internal _gasExceptCallback = 550000;
->>>>>>> 6bddd106
     uint256 internal _signatureTaskExclusiveWindow = 10;
     uint256 internal _rewardPerSignature = 50;
     uint256 internal _committerRewardPerSignature = 100;
@@ -83,15 +70,11 @@
         _controller = new ControllerForTest(address(_arpa), _lastOutput);
 
         vm.prank(_admin);
-<<<<<<< HEAD
-        _adapter = new AdapterForTest(address(_controller));
-=======
         _adapterImpl = new AdapterForTest();
 
         vm.prank(_admin);
         _adapter =
             new ERC1967Proxy(address(_adapterImpl),abi.encodeWithSignature("initialize(address)",address(_controller)));
->>>>>>> 6bddd106
 
         vm.prank(_user);
         _getRandomNumberExample = new GetRandomNumberExample(
@@ -113,11 +96,7 @@
         );
 
         vm.prank(_admin);
-<<<<<<< HEAD
-        _adapter.setAdapterConfig(
-=======
         IAdapterOwner(address(_adapter)).setAdapterConfig(
->>>>>>> 6bddd106
             _minimumRequestConfirmations,
             _maxGasLimit,
             _gasAfterPaymentCalculation,
@@ -168,11 +147,7 @@
 
         IAdapter.RandomnessRequestParams memory p;
         vm.broadcast(_user);
-<<<<<<< HEAD
-        _adapter.requestRandomness(p);
-=======
         IAdapter(address(_adapter)).requestRandomness(p);
->>>>>>> 6bddd106
     }
 
     function testRequestRandomness() public {
@@ -186,16 +161,6 @@
             vm.prank(_user);
             bytes32 requestId = _getRandomNumberExample.getRandomNumber();
             emit log_bytes32(requestId);
-<<<<<<< HEAD
-            (, uint256 inflightCost,,,) = _adapter.getSubscription(_subId);
-            emit log_uint(inflightCost);
-
-            // 0 flat fee until the first request is actually fulfilled
-            uint256 payment = _adapter.estimatePaymentAmountInETH(
-                _getRandomNumberExample.callbackGasLimit() + _adapter.RANDOMNESS_REWARD_GAS() * groupSize
-                    + _adapter.VERIFICATION_GAS_OVER_MINIMUM_THRESHOLD()
-                        * (groupSize - _adapter.DEFAULT_MINIMUM_THRESHOLD()),
-=======
             (,,, uint256 inflightCost,,,,,) = IAdapter(address(_adapter)).getSubscription(_subId);
             emit log_uint(inflightCost);
 
@@ -205,7 +170,6 @@
                     + Adapter(address(_adapter)).RANDOMNESS_REWARD_GAS() * uint32(groupSize)
                     + Adapter(address(_adapter)).VERIFICATION_GAS_OVER_MINIMUM_THRESHOLD()
                         * (uint32(groupSize) - Adapter(address(_adapter)).DEFAULT_MINIMUM_THRESHOLD()),
->>>>>>> 6bddd106
                 _gasExceptCallback,
                 0,
                 tx.gasprice * 3
@@ -215,11 +179,7 @@
 
             assertEq(inflightCost, _inflightCost);
 
-<<<<<<< HEAD
-            Adapter.RequestDetail memory rd = _adapter.getPendingRequest(requestId);
-=======
             Adapter.RequestDetail memory rd = AdapterForTest(address(_adapter)).getPendingRequest(requestId);
->>>>>>> 6bddd106
             bytes memory actualSeed = abi.encodePacked(rd.seed, rd.blockNum);
 
             emit log_named_bytes("actualSeed", actualSeed);
@@ -238,22 +198,14 @@
         bytes32 requestId = _getRandomNumberExample.getRandomNumber();
         emit log_bytes32(requestId);
 
-<<<<<<< HEAD
-        Adapter.RequestDetail memory rd = _adapter.getPendingRequest(requestId);
-=======
         Adapter.RequestDetail memory rd = AdapterForTest(address(_adapter)).getPendingRequest(requestId);
->>>>>>> 6bddd106
         bytes memory rawSeed = abi.encodePacked(rd.seed);
         emit log_named_bytes("rawSeed", rawSeed);
 
         _fulfillRequest(_node1, requestId, 0);
 
         vm.roll(block.number + 1);
-<<<<<<< HEAD
-        assertEq(_getRandomNumberExample.randomnessResults(0), _adapter.getLastRandomness());
-=======
         assertEq(_getRandomNumberExample.randomnessResults(0), IAdapter(address(_adapter)).getLastRandomness());
->>>>>>> 6bddd106
         assertEq(_getRandomNumberExample.lengthOfRandomnessResults(), times);
     }
 }