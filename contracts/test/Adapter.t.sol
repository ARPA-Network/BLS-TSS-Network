--- conflicted
+++ resolved
@@ -59,11 +59,7 @@
         controller = new ControllerForTest(address(arpa), last_output);
 
         vm.prank(admin);
-<<<<<<< HEAD
-        adapter = new Adapter(address(controller), address(arpa), address(oracle));
-=======
         adapter = new AdapterForTest(address(controller), address(arpa), address(oracle));
->>>>>>> 7f098d81
 
         vm.prank(user);
         getRandomNumberExample = new GetRandomNumberExample(
@@ -116,11 +112,7 @@
         vm.prank(user);
         arpa.approve(address(controller), 3 * plentyOfArpaBalance);
 
-<<<<<<< HEAD
-        changePrank(user);
-=======
         vm.startPrank(user);
->>>>>>> 7f098d81
         subId = prepareSubscription(address(getRandomNumberExample), plentyOfArpaBalance);
         vm.stopPrank();
     }
@@ -166,13 +158,8 @@
 
             assertEq(inflightCost, payment * (i + 1));
 
-<<<<<<< HEAD
-            Adapter.Callback memory callback = adapter.getPendingRequest(requestId);
-            bytes memory actualSeed = abi.encodePacked(callback.seed, callback.blockNum);
-=======
             Adapter.RequestDetail memory rd = adapter.getPendingRequest(requestId);
             bytes memory actualSeed = abi.encodePacked(rd.seed, rd.blockNum);
->>>>>>> 7f098d81
 
             emit log_named_bytes("actualSeed", actualSeed);
 
@@ -190,13 +177,8 @@
         bytes32 requestId = getRandomNumberExample.getRandomNumber();
         emit log_bytes32(requestId);
 
-<<<<<<< HEAD
-        Adapter.Callback memory callback = adapter.getPendingRequest(requestId);
-        bytes memory rawSeed = abi.encodePacked(callback.seed);
-=======
         Adapter.RequestDetail memory rd = adapter.getPendingRequest(requestId);
         bytes memory rawSeed = abi.encodePacked(rd.seed);
->>>>>>> 7f098d81
         emit log_named_bytes("rawSeed", rawSeed);
 
         vm.startBroadcast(node1);
