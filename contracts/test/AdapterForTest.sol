--- conflicted
+++ resolved
@@ -6,13 +6,6 @@
 contract AdapterForTest is Adapter {
     mapping(bytes32 => RequestDetail) internal _requestDetails;
 
-<<<<<<< HEAD
-    constructor(address controller) {
-        initialize(controller);
-    }
-
-=======
->>>>>>> 6bddd106
     function requestRandomness(RandomnessRequestParams calldata p) public override returns (bytes32) {
         bytes32 requestId = super.requestRandomness(p);
         uint256 rawSeed = _makeRandcastInputSeed(p.seed, msg.sender, _consumers[msg.sender].nonces[p.subId] - 1);
