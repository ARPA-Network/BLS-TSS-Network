// SPDX-License-Identifier: MIT
pragma solidity >=0.8.10;

import "../../src/user/examples/GetRandomNumberExample.sol";
import "../../src/user/examples/GetShuffledArrayExample.sol";
import "../../src/user/examples/RollDiceExample.sol";
import "../../src/user/examples/AdvancedGetShuffledArrayExample.sol";
import "../RandcastTestHelper.sol";

contract RandcastConsumerExampleTest is RandcastTestHelper {
    GetRandomNumberExample getRandomNumberExample;
    GetShuffledArrayExample getShuffledArrayExample;
    RollDiceExample rollDiceExample;
    AdvancedGetShuffledArrayExample advancedGetShuffledArrayExample;

    uint256 disqualifiedNodePenaltyAmount = 1000;
    uint256 defaultNumberOfCommitters = 3;
    uint256 defaultDkgPhaseDuration = 10;
    uint256 groupMaxCapacity = 10;
    uint256 idealNumberOfGroups = 5;
    uint256 pendingBlockAfterQuit = 100;
    uint256 dkgPostProcessReward = 100;
    uint256 last_output = 2222222222222222;

    uint16 minimumRequestConfirmations = 3;
    uint32 maxGasLimit = 2000000;
    uint32 stalenessSeconds = 30;
    uint32 gasAfterPaymentCalculation = 30000;
<<<<<<< HEAD
    uint32 gasExceptCallback = 200000;
=======
    uint32 gasExceptRequestDetail = 200000;
>>>>>>> 7f098d81
    int256 fallbackWeiPerUnitArpa = 1e12;
    uint256 signatureTaskExclusiveWindow = 10;
    uint256 rewardPerSignature = 50;
    uint256 committerRewardPerSignature = 100;

    function setUp() public {
        skip(1000);
        vm.prank(admin);
        arpa = new ERC20("arpa token", "ARPA");
        vm.prank(admin);
        oracle = new MockArpaEthOracle();

        address[] memory operators = new address[](5);
        operators[0] = node1;
        operators[1] = node2;
        operators[2] = node3;
        operators[3] = node4;
        operators[4] = node5;
        prepareStakingContract(stakingDeployer, address(arpa), operators);

        vm.prank(admin);
        controller = new ControllerForTest(address(arpa), last_output);

        vm.prank(admin);
<<<<<<< HEAD
        adapter = new Adapter(address(controller), address(arpa), address(oracle));
=======
        adapter = new AdapterForTest(address(controller), address(arpa), address(oracle));
>>>>>>> 7f098d81

        vm.prank(user);
        getRandomNumberExample = new GetRandomNumberExample(
            address(adapter)
        );

        vm.prank(user);
        rollDiceExample = new RollDiceExample(address(adapter));

        vm.prank(user);
        getShuffledArrayExample = new GetShuffledArrayExample(
            address(adapter)
        );

        vm.prank(user);
        advancedGetShuffledArrayExample = new AdvancedGetShuffledArrayExample(
            address(adapter)
        );

        vm.prank(admin);
        controller.setControllerConfig(
            address(staking),
            address(adapter),
            operatorStakeAmount,
            disqualifiedNodePenaltyAmount,
            defaultNumberOfCommitters,
            defaultDkgPhaseDuration,
            groupMaxCapacity,
            idealNumberOfGroups,
            pendingBlockAfterQuit,
            dkgPostProcessReward
        );

        vm.prank(admin);
        adapter.setAdapterConfig(
            minimumRequestConfirmations,
            maxGasLimit,
            stalenessSeconds,
            gasAfterPaymentCalculation,
            gasExceptRequestDetail,
            fallbackWeiPerUnitArpa,
            signatureTaskExclusiveWindow,
            rewardPerSignature,
            committerRewardPerSignature,
            IAdapterOwner.FeeConfig(250000, 250000, 250000, 250000, 250000, 0, 0, 0, 0)
        );

        vm.prank(stakingDeployer);
        staking.setController(address(controller));

        uint96 plentyOfArpaBalance = 1e6 * 1e18;
        deal(address(arpa), address(admin), 3 * plentyOfArpaBalance);

<<<<<<< HEAD
        changePrank(admin);
=======
        vm.startPrank(admin);
>>>>>>> 7f098d81
        prepareSubscription(address(getRandomNumberExample), plentyOfArpaBalance);
        prepareSubscription(address(rollDiceExample), plentyOfArpaBalance);
        prepareSubscription(address(getShuffledArrayExample), plentyOfArpaBalance);
        vm.stopPrank();
        prepareAnAvailableGroup();
    }

    function testAdapterAddress() public {
        emit log_address(address(adapter));
        assertEq(getRandomNumberExample.adapter(), address(adapter));
        assertEq(rollDiceExample.adapter(), address(adapter));
        assertEq(getShuffledArrayExample.adapter(), address(adapter));
    }

    function testGetRandomNumber() public {
        deal(user, 1 * 1e18);
        vm.startPrank(user);

        uint32 times = 10;
        for (uint256 i = 0; i < times; i++) {
            bytes32 requestId = getRandomNumberExample.getRandomNumber();

<<<<<<< HEAD
            Adapter.Callback memory callback = adapter.getPendingRequest(requestId);
            bytes memory rawSeed = abi.encodePacked(callback.seed);
=======
            Adapter.RequestDetail memory rd = adapter.getPendingRequest(requestId);
            bytes memory rawSeed = abi.encodePacked(rd.seed);
>>>>>>> 7f098d81
            emit log_named_bytes("rawSeed", rawSeed);

            deal(node1, 1 * 1e18);
            changePrank(node1);
            fulfillRequest(requestId, i);

            changePrank(user);
            vm.roll(block.number + 1);
        }

        for (uint256 i = 0; i < getRandomNumberExample.lengthOfRandomnessResults(); i++) {
            emit log_uint(getRandomNumberExample.randomnessResults(i));
        }
        assertEq(getRandomNumberExample.lengthOfRandomnessResults(), times);
    }

    function testRollDice() public {
        deal(user, 1 * 1e18);
        vm.startPrank(user);

        uint32 bunch = 10;
        bytes32 requestId = rollDiceExample.rollDice(bunch);

<<<<<<< HEAD
        Adapter.Callback memory callback = adapter.getPendingRequest(requestId);
        bytes memory rawSeed = abi.encodePacked(callback.seed);
=======
        Adapter.RequestDetail memory rd = adapter.getPendingRequest(requestId);
        bytes memory rawSeed = abi.encodePacked(rd.seed);
>>>>>>> 7f098d81
        emit log_named_bytes("rawSeed", rawSeed);

        deal(node1, 1 * 1e18);
        changePrank(node1);
        fulfillRequest(requestId, 10);

        for (uint256 i = 0; i < rollDiceExample.lengthOfDiceResults(); i++) {
            emit log_uint(rollDiceExample.diceResults(i));
            assertTrue(rollDiceExample.diceResults(i) > 0 && rollDiceExample.diceResults(i) <= 6);
        }
        assertEq(rollDiceExample.lengthOfDiceResults(), bunch);
    }

    function testGetShuffledArray() public {
        deal(user, 1 * 1e18);
        vm.startPrank(user);

        uint32 upper = 10;
        bytes32 requestId = getShuffledArrayExample.getShuffledArray(upper);

<<<<<<< HEAD
        Adapter.Callback memory callback = adapter.getPendingRequest(requestId);
        bytes memory rawSeed = abi.encodePacked(callback.seed);
=======
        Adapter.RequestDetail memory rd = adapter.getPendingRequest(requestId);
        bytes memory rawSeed = abi.encodePacked(rd.seed);
>>>>>>> 7f098d81
        emit log_named_bytes("rawSeed", rawSeed);

        deal(node1, 1 * 1e18);
        changePrank(node1);
        fulfillRequest(requestId, 11);

        for (uint256 i = 0; i < upper; i++) {
            emit log_uint(getShuffledArrayExample.shuffleResults(i));
            assertTrue(
                getShuffledArrayExample.shuffleResults(i) >= 0 && getShuffledArrayExample.shuffleResults(i) < upper
            );
        }
        assertEq(getShuffledArrayExample.lengthOfShuffleResults(), upper);
    }

    function testAdvancedGetShuffledArray() public {
        vm.startPrank(admin);
        uint96 plentyOfArpaBalance = 1e6 * 1e18;
        deal(address(arpa), address(admin), plentyOfArpaBalance);
        uint64 subId = prepareSubscription(address(advancedGetShuffledArrayExample), plentyOfArpaBalance);

        deal(user, 1 * 1e18);
        changePrank(user);

        uint32 upper = 10;
        uint256 seed = 42;
        uint16 requestConfirmations = 0;
        uint256 rdGasLimit = 350000;
        uint256 rdMaxGasPrice = 1 * 1e9;

        bytes32 requestId = advancedGetShuffledArrayExample.getRandomNumberThenGenerateShuffledArray(
            upper, subId, seed, requestConfirmations, rdGasLimit, rdMaxGasPrice
        );

<<<<<<< HEAD
        Adapter.Callback memory callback = adapter.getPendingRequest(requestId);
        bytes memory rawSeed = abi.encodePacked(callback.seed);
=======
        Adapter.RequestDetail memory rd = adapter.getPendingRequest(requestId);
        bytes memory rawSeed = abi.encodePacked(rd.seed);
>>>>>>> 7f098d81
        emit log_named_bytes("rawSeed", rawSeed);

        deal(node1, 1 * 1e18);
        changePrank(node1);
        fulfillRequest(requestId, 12);

        assertEq(advancedGetShuffledArrayExample.lengthOfShuffleResults(), 1);

        for (uint256 k = 0; k < advancedGetShuffledArrayExample.lengthOfShuffleResults(); k++) {
            for (uint256 i = 0; i < upper; i++) {
                emit log_uint(advancedGetShuffledArrayExample.shuffleResults(k, i));
                assertTrue(
                    advancedGetShuffledArrayExample.shuffleResults(k, i) >= 0
                        && advancedGetShuffledArrayExample.shuffleResults(k, i) < upper
                );
            }
        }
    }
}<|MERGE_RESOLUTION|>--- conflicted
+++ resolved
@@ -26,11 +26,7 @@
     uint32 maxGasLimit = 2000000;
     uint32 stalenessSeconds = 30;
     uint32 gasAfterPaymentCalculation = 30000;
-<<<<<<< HEAD
-    uint32 gasExceptCallback = 200000;
-=======
     uint32 gasExceptRequestDetail = 200000;
->>>>>>> 7f098d81
     int256 fallbackWeiPerUnitArpa = 1e12;
     uint256 signatureTaskExclusiveWindow = 10;
     uint256 rewardPerSignature = 50;
@@ -55,11 +51,7 @@
         controller = new ControllerForTest(address(arpa), last_output);
 
         vm.prank(admin);
-<<<<<<< HEAD
-        adapter = new Adapter(address(controller), address(arpa), address(oracle));
-=======
         adapter = new AdapterForTest(address(controller), address(arpa), address(oracle));
->>>>>>> 7f098d81
 
         vm.prank(user);
         getRandomNumberExample = new GetRandomNumberExample(
@@ -113,11 +105,7 @@
         uint96 plentyOfArpaBalance = 1e6 * 1e18;
         deal(address(arpa), address(admin), 3 * plentyOfArpaBalance);
 
-<<<<<<< HEAD
-        changePrank(admin);
-=======
         vm.startPrank(admin);
->>>>>>> 7f098d81
         prepareSubscription(address(getRandomNumberExample), plentyOfArpaBalance);
         prepareSubscription(address(rollDiceExample), plentyOfArpaBalance);
         prepareSubscription(address(getShuffledArrayExample), plentyOfArpaBalance);
@@ -140,13 +128,8 @@
         for (uint256 i = 0; i < times; i++) {
             bytes32 requestId = getRandomNumberExample.getRandomNumber();
 
-<<<<<<< HEAD
-            Adapter.Callback memory callback = adapter.getPendingRequest(requestId);
-            bytes memory rawSeed = abi.encodePacked(callback.seed);
-=======
             Adapter.RequestDetail memory rd = adapter.getPendingRequest(requestId);
             bytes memory rawSeed = abi.encodePacked(rd.seed);
->>>>>>> 7f098d81
             emit log_named_bytes("rawSeed", rawSeed);
 
             deal(node1, 1 * 1e18);
@@ -170,13 +153,8 @@
         uint32 bunch = 10;
         bytes32 requestId = rollDiceExample.rollDice(bunch);
 
-<<<<<<< HEAD
-        Adapter.Callback memory callback = adapter.getPendingRequest(requestId);
-        bytes memory rawSeed = abi.encodePacked(callback.seed);
-=======
         Adapter.RequestDetail memory rd = adapter.getPendingRequest(requestId);
         bytes memory rawSeed = abi.encodePacked(rd.seed);
->>>>>>> 7f098d81
         emit log_named_bytes("rawSeed", rawSeed);
 
         deal(node1, 1 * 1e18);
@@ -197,13 +175,8 @@
         uint32 upper = 10;
         bytes32 requestId = getShuffledArrayExample.getShuffledArray(upper);
 
-<<<<<<< HEAD
-        Adapter.Callback memory callback = adapter.getPendingRequest(requestId);
-        bytes memory rawSeed = abi.encodePacked(callback.seed);
-=======
         Adapter.RequestDetail memory rd = adapter.getPendingRequest(requestId);
         bytes memory rawSeed = abi.encodePacked(rd.seed);
->>>>>>> 7f098d81
         emit log_named_bytes("rawSeed", rawSeed);
 
         deal(node1, 1 * 1e18);
@@ -238,13 +211,8 @@
             upper, subId, seed, requestConfirmations, rdGasLimit, rdMaxGasPrice
         );
 
-<<<<<<< HEAD
-        Adapter.Callback memory callback = adapter.getPendingRequest(requestId);
-        bytes memory rawSeed = abi.encodePacked(callback.seed);
-=======
         Adapter.RequestDetail memory rd = adapter.getPendingRequest(requestId);
         bytes memory rawSeed = abi.encodePacked(rd.seed);
->>>>>>> 7f098d81
         emit log_named_bytes("rawSeed", rawSeed);
 
         deal(node1, 1 * 1e18);
