// SPDX-License-Identifier: UNLICENSED
pragma solidity ^0.8.15;

pragma experimental ABIEncoderV2;

<<<<<<< HEAD
import {Coordinator} from "src/Coordinator.sol";
import {Controller} from "src/Controller.sol";
import "openzeppelin-contracts/contracts/utils/Strings.sol";
import "src/interfaces/ICoordinator.sol";
=======
>>>>>>> 7f098d81
import "./RandcastTestHelper.sol";

contract DKGScenarioTest is RandcastTestHelper {
    uint256 disqualifiedNodePenaltyAmount = 1000;
    uint256 defaultNumberOfCommitters = 3;
    uint256 defaultDkgPhaseDuration = 10;
    uint256 groupMaxCapacity = 10;
    uint256 idealNumberOfGroups = 5;
    uint256 pendingBlockAfterQuit = 100;
    uint256 dkgPostProcessReward = 100;
    uint64 lastOutput = 0x2222222222222222;

    address public owner = admin;

    function setUp() public {
        // deal nodes
        vm.deal(node1, 1 * 10 ** 18);
        vm.deal(node2, 1 * 10 ** 18);
        vm.deal(node3, 1 * 10 ** 18);
        vm.deal(node4, 1 * 10 ** 18);
        vm.deal(node5, 1 * 10 ** 18);

        // deal owner and create controller
        vm.deal(owner, 1 * 10 ** 18);

        vm.prank(owner);
        arpa = new ERC20("arpa token", "ARPA");

        address[] memory operators = new address[](5);
        operators[0] = node1;
        operators[1] = node2;
        operators[2] = node3;
        operators[3] = node4;
        operators[4] = node5;
        prepareStakingContract(stakingDeployer, address(arpa), operators);

        controller = new ControllerForTest(address(arpa), lastOutput);

        controller.setControllerConfig(
            address(staking),
            address(0),
            operatorStakeAmount,
            disqualifiedNodePenaltyAmount,
            defaultNumberOfCommitters,
            defaultDkgPhaseDuration,
            groupMaxCapacity,
            idealNumberOfGroups,
            pendingBlockAfterQuit,
            dkgPostProcessReward
        );

        vm.prank(stakingDeployer);
        staking.setController(address(controller));

        // Register Nodes
        vm.prank(node1);
        controller.nodeRegister(DKGPubkey1);
        vm.prank(node2);
        controller.nodeRegister(DKGPubkey2);
        vm.prank(node3);
        controller.nodeRegister(DKGPubkey3);
        vm.prank(node4);
        controller.nodeRegister(DKGPubkey4);
        vm.prank(node5);
        controller.nodeRegister(DKGPubkey5);
    }

    struct Params {
        address nodeIdAddress;
        bool shouldRevert;
        bytes revertMessage;
        uint256 groupIndex;
        uint256 groupEpoch;
        bytes publicKey;
        bytes partialPublicKey;
        address[] disqualifiedNodes;
    }

    function dkgHelper(Params[] memory params) public {
        for (uint256 i = 0; i < params.length; i++) {
            vm.prank(params[i].nodeIdAddress);
            if (params[i].shouldRevert) {
                vm.expectRevert(params[i].revertMessage);
            }
            controller.commitDkg(
                IController.CommitDkgParams(
                    params[i].groupIndex,
                    params[i].groupEpoch,
                    params[i].publicKey,
                    params[i].partialPublicKey,
                    params[i].disqualifiedNodes
                )
            );
        }
    }

    function setPhase(uint256 groupIndex, uint256 phase) public {
        address coordinatorAddress = controller.getCoordinator(groupIndex);
        ICoordinator coordinator = ICoordinator(coordinatorAddress);
        uint256 startBlock = coordinator.startBlock();
        vm.roll(startBlock + 1 + phase * defaultDkgPhaseDuration);
    }

    function testDkgReverts() public {
        // Test all "require" checks
        bytes memory err;
        Params[] memory params = new Params[](1);

        err = abi.encodeWithSelector(Controller.GroupNotExist.selector, 999);
        params[0] = Params(node1, true, err, 999, 3, publicKey, partialPublicKey1, new address[](0));
        dkgHelper(params);

        err = abi.encodeWithSelector(Controller.EpochMismatch.selector, 0, 999, 3);
        params[0] = Params(node1, true, err, 0, 999, publicKey, partialPublicKey1, new address[](0));
        dkgHelper(params);

        err = abi.encodeWithSelector(Controller.NodeNotInGroup.selector, 0, address(node6));
        params[0] = Params(node6, true, err, 0, 3, publicKey, partialPublicKey1, new address[](0));
        dkgHelper(params);

        err = abi.encodeWithSelector(BLS.InvalidPublicKeyEncoding.selector);
        params[0] = Params(node1, true, err, 0, 3, publicKey, hex"AAAA", new address[](0));
        dkgHelper(params);

        err = abi.encodeWithSelector(BLS.InvalidPartialPublicKey.selector);
        params[0] = Params(node1, true, err, 0, 3, publicKey, badKey, new address[](0));
        dkgHelper(params);

        err = abi.encodeWithSelector(BLS.InvalidPublicKey.selector);
        params[0] = Params(node1, true, err, 0, 3, badKey, partialPublicKey1, new address[](0));
        dkgHelper(params);

        // Happy Path
        Params[] memory params2 = new Params[](2);
        params2[0] = Params(node1, false, err, 0, 3, publicKey, partialPublicKey1, new address[](0));

        err = abi.encodeWithSelector(Controller.PartialKeyAlreadyRegistered.selector, 0, address(node1));
        params2[1] = Params(node1, true, err, 0, 3, publicKey, partialPublicKey1, new address[](0));

        dkgHelper(params2);
    }

    // * Happy Path
    function testDkgHappyPath() public {
        Params[] memory params = new Params[](5);
        bytes memory err;
        params[0] = Params(node1, false, err, 0, 3, publicKey, partialPublicKey1, new address[](0));
        params[1] = Params(node2, false, err, 0, 3, publicKey, partialPublicKey2, new address[](0));
        params[2] = Params(node3, false, err, 0, 3, publicKey, partialPublicKey3, new address[](0));
        params[3] = Params(node4, false, err, 0, 3, publicKey, partialPublicKey4, new address[](0));
        params[4] = Params(node5, false, err, 0, 3, publicKey, partialPublicKey5, new address[](0));
        dkgHelper(params);
        // printGroupInfo(0);

        assertEq(checkIsStrictlyMajorityConsensusReached(0), true);
        assertEq(controller.getGroup(0).members.length, 5);
        assertEq(controller.getGroup(0).size, 5);
    }

    // * 1 Disqualified Node
    function test1Dq4Reporter() public {
        Params[] memory params = new Params[](5);
        bytes memory err;
        address[] memory disqualifiedNodes = new address[](1);
        disqualifiedNodes[0] = node1;

        uint256 node1DelegationRewardBefore = staking.getDelegationReward(node1);

        params[0] = Params(node1, false, err, 0, 3, publicKey, partialPublicKey1, new address[](0));
        params[1] = Params(node2, false, err, 0, 3, publicKey, partialPublicKey2, disqualifiedNodes);
        params[2] = Params(node3, false, err, 0, 3, publicKey, partialPublicKey3, disqualifiedNodes);
        params[3] = Params(node4, false, err, 0, 3, publicKey, partialPublicKey4, disqualifiedNodes);
        params[4] = Params(node5, false, err, 0, 3, publicKey, partialPublicKey5, disqualifiedNodes);
        dkgHelper(params);
        // printGroupInfo(0);

        // assert group state is correct
        assertEq(checkIsStrictlyMajorityConsensusReached(0), true);
        assertEq(controller.getGroup(0).members.length, 4);
        assertEq(controller.getGroup(0).size, 4);

        // assert node1 was slashed
        assertEq(nodeInGroup(node1, 0), false);
        assertEq(node1DelegationRewardBefore - disqualifiedNodePenaltyAmount, staking.getDelegationReward(node1));
    }

    function test1Dq3Reporter() public {
        Params[] memory params = new Params[](5);
        bytes memory err;
        address[] memory disqualifiedNodes = new address[](1);
        disqualifiedNodes[0] = node1;

        uint256 node1DelegationRewardBefore = staking.getDelegationReward(node1);

        params[0] = Params(node1, false, err, 0, 3, publicKey, partialPublicKey1, new address[](0));
        params[1] = Params(node2, false, err, 0, 3, publicKey, partialPublicKey2, new address[](0));
        params[2] = Params(node3, false, err, 0, 3, publicKey, partialPublicKey3, disqualifiedNodes);
        params[3] = Params(node4, false, err, 0, 3, publicKey, partialPublicKey4, disqualifiedNodes);
        params[4] = Params(node5, false, err, 0, 3, publicKey, partialPublicKey5, disqualifiedNodes);
        dkgHelper(params);
        // printGroupInfo(0);

        // assert group state is correct
        assertEq(checkIsStrictlyMajorityConsensusReached(0), true);
        assertEq(controller.getGroup(0).members.length, 4);
        assertEq(controller.getGroup(0).size, 4);

        // assert node1 was slashed
        assertEq(nodeInGroup(node1, 0), false);
        assertEq(node1DelegationRewardBefore - disqualifiedNodePenaltyAmount, staking.getDelegationReward(node1));
    }

    function test1Dq2Reporter() public {
        Params[] memory params = new Params[](5);
        bytes memory err;
        address[] memory disqualifiedNodes = new address[](1);
        disqualifiedNodes[0] = node1;

        params[0] = Params(node1, false, err, 0, 3, publicKey, partialPublicKey1, new address[](0));
        params[1] = Params(node2, false, err, 0, 3, publicKey, partialPublicKey2, new address[](0));
        params[2] = Params(node3, false, err, 0, 3, publicKey, partialPublicKey3, new address[](0));
        params[3] = Params(node4, false, err, 0, 3, publicKey, partialPublicKey4, disqualifiedNodes);
        params[4] = Params(node5, false, err, 0, 3, publicKey, partialPublicKey5, disqualifiedNodes);
        dkgHelper(params);
        // printGroupInfo(0);

        // assert group state is correct
        assertEq(checkIsStrictlyMajorityConsensusReached(0), true);
        assertEq(controller.getGroup(0).members.length, 5);
        assertEq(controller.getGroup(0).size, 5);
    }

    function test1Dq1Reporter() public {
        Params[] memory params = new Params[](5);
        bytes memory err;
        address[] memory disqualifiedNodes = new address[](1);
        disqualifiedNodes[0] = node1;

        params[0] = Params(node1, false, err, 0, 3, publicKey, partialPublicKey1, new address[](0));
        params[1] = Params(node2, false, err, 0, 3, publicKey, partialPublicKey2, new address[](0));
        params[2] = Params(node3, false, err, 0, 3, publicKey, partialPublicKey3, new address[](0));
        params[3] = Params(node4, false, err, 0, 3, publicKey, partialPublicKey4, new address[](0));
        params[4] = Params(node5, false, err, 0, 3, publicKey, partialPublicKey5, disqualifiedNodes);
        dkgHelper(params);
        // printGroupInfo(0);

        // assert group state is correct
        assertEq(checkIsStrictlyMajorityConsensusReached(0), true);
        assertEq(controller.getGroup(0).members.length, 5);
        assertEq(controller.getGroup(0).size, 5);
    }

    // * 2 Disqualified Nodes

    function test2Dq4Reporter() public {
        Params[] memory params = new Params[](5);
        bytes memory err;
        address[] memory disqualifiedNodes = new address[](2);
        disqualifiedNodes[0] = node1;
        disqualifiedNodes[1] = node2;

        uint256 node1DelegationRewardBefore = staking.getDelegationReward(node1);
        uint256 node2DelegationRewardBefore = staking.getDelegationReward(node2);

        params[0] = Params(node1, false, err, 0, 3, publicKey, partialPublicKey1, new address[](0));
        params[1] = Params(node2, false, err, 0, 3, publicKey, partialPublicKey2, disqualifiedNodes);
        params[2] = Params(node3, false, err, 0, 3, publicKey, partialPublicKey3, disqualifiedNodes);
        params[3] = Params(node4, false, err, 0, 3, publicKey, partialPublicKey4, disqualifiedNodes);
        params[4] = Params(node5, false, err, 0, 3, publicKey, partialPublicKey5, disqualifiedNodes);
        dkgHelper(params);
        // printGroupInfo(0);

        // assert group state is correct
        assertEq(checkIsStrictlyMajorityConsensusReached(0), true);
        assertEq(controller.getGroup(0).members.length, 3);
        assertEq(controller.getGroup(0).size, 3);

        // assert node1 was slashed
        assertEq(nodeInGroup(node1, 0), false);
        assertEq(node1DelegationRewardBefore - disqualifiedNodePenaltyAmount, staking.getDelegationReward(node1));
        // assert node2 was slashed
        assertEq(nodeInGroup(node2, 0), false);
        assertEq(node2DelegationRewardBefore - disqualifiedNodePenaltyAmount, staking.getDelegationReward(node2));
    }

    function test2Dq3Reporter() public {
        Params[] memory params = new Params[](5);
        bytes memory err;
        address[] memory disqualifiedNodes = new address[](2);
        disqualifiedNodes[0] = node1;
        disqualifiedNodes[1] = node2;

        uint256 node1DelegationRewardBefore = staking.getDelegationReward(node1);
        uint256 node2DelegationRewardBefore = staking.getDelegationReward(node2);

        params[0] = Params(node1, false, err, 0, 3, publicKey, partialPublicKey1, new address[](0));
        params[1] = Params(node2, false, err, 0, 3, publicKey, partialPublicKey2, new address[](0));
        params[2] = Params(node3, false, err, 0, 3, publicKey, partialPublicKey3, disqualifiedNodes);
        params[3] = Params(node4, false, err, 0, 3, publicKey, partialPublicKey4, disqualifiedNodes);
        params[4] = Params(node5, false, err, 0, 3, publicKey, partialPublicKey5, disqualifiedNodes);
        dkgHelper(params);
        // printGroupInfo(0);

        // assert group state is correct
        assertEq(checkIsStrictlyMajorityConsensusReached(0), true);
        assertEq(controller.getGroup(0).members.length, 3);
        assertEq(controller.getGroup(0).size, 3);

        // assert node1 and node2 were slashed
        assertEq(nodeInGroup(node1, 0), false);
        assertEq(node1DelegationRewardBefore - disqualifiedNodePenaltyAmount, staking.getDelegationReward(node1));
        assertEq(nodeInGroup(node2, 0), false);
        assertEq(node2DelegationRewardBefore - disqualifiedNodePenaltyAmount, staking.getDelegationReward(node2));
    }

    function test2Dq2Reporter() public {
        Params[] memory params = new Params[](5);
        bytes memory err;
        address[] memory disqualifiedNodes = new address[](2);
        disqualifiedNodes[0] = node1;
        disqualifiedNodes[1] = node2;

        params[0] = Params(node1, false, err, 0, 3, publicKey, partialPublicKey1, new address[](0));
        params[1] = Params(node2, false, err, 0, 3, publicKey, partialPublicKey2, new address[](0));
        params[2] = Params(node3, false, err, 0, 3, publicKey, partialPublicKey3, new address[](0));
        params[3] = Params(node4, false, err, 0, 3, publicKey, partialPublicKey4, disqualifiedNodes);
        params[4] = Params(node5, false, err, 0, 3, publicKey, partialPublicKey5, disqualifiedNodes);
        dkgHelper(params);
        // printGroupInfo(0);

        // assert group state is correct
        assertEq(checkIsStrictlyMajorityConsensusReached(0), true);
        assertEq(controller.getGroup(0).members.length, 5);
        assertEq(controller.getGroup(0).size, 5);
    }

    // * 3 Disqualified Nodes (???)
    function test3Dq3Reporter() public {
        Params[] memory params = new Params[](5);
        bytes memory err;
        address[] memory disqualifiedNodes = new address[](3);
        disqualifiedNodes[0] = node1;
        disqualifiedNodes[1] = node2;
        disqualifiedNodes[2] = node3;

        params[0] = Params(node1, false, err, 0, 3, publicKey, partialPublicKey1, new address[](0));
        params[1] = Params(node2, false, err, 0, 3, publicKey, partialPublicKey2, new address[](0));
        params[2] = Params(node3, false, err, 0, 3, publicKey, partialPublicKey3, disqualifiedNodes);
        params[3] = Params(node4, false, err, 0, 3, publicKey, partialPublicKey4, disqualifiedNodes);
        params[4] = Params(node5, false, err, 0, 3, publicKey, partialPublicKey5, disqualifiedNodes);
        dkgHelper(params);
        // printGroupInfo(0);

        // * Is this okay?
        // * When non-disqualified majority members < g.threshold (3), group is not formed, nodes are not slashed.

        // assert group state is correct
        assertEq(checkIsStrictlyMajorityConsensusReached(0), false);
        assertEq(controller.getGroup(0).members.length, 5);
        assertEq(controller.getGroup(0).size, 5);

        // assert node1, node2, and node3 were slashed
        assertEq(nodeInGroup(node1, 0), true);
        // assertEq(nodeStakingAmount, staking.getDelegationReward(node1));
        // assertEq(nodeInGroup(node1, 0), false);
        // // assertEq(nodeStakingAmount - disqualifiedNodePenaltyAmount, staking.getDelegationReward(node1));
    }

    // * PPDKG with 3 Disqualified Nodes
    function testPPDKG3Dq3Reporter() public {
        test3Dq3Reporter();
        // printGroupInfo(0);

        // Set the coordinator to completed phase
        setPhase(0, 4);

        uint256 node1DelegationRewardBefore = staking.getDelegationReward(node1);
        uint256 node2DelegationRewardBefore = staking.getDelegationReward(node2);
        uint256 node3DelegationRewardBefore = staking.getDelegationReward(node3);

        // call postProcessDkg as node1
        vm.prank(node1);
        controller.postProcessDkg(0, 3);
        // printGroupInfo(0);

        // assert group state is correct
        assertEq(checkIsStrictlyMajorityConsensusReached(0), false);
        assertEq(controller.getGroup(0).members.length, 2);
        assertEq(controller.getGroup(0).size, 2);

        // assert node1, node2, and node3 were slashed
        assertEq(nodeInGroup(node1, 0), false);
        assertEq(node1DelegationRewardBefore - disqualifiedNodePenaltyAmount, staking.getDelegationReward(node1));
        assertEq(nodeInGroup(node2, 0), false);
        assertEq(node2DelegationRewardBefore - disqualifiedNodePenaltyAmount, staking.getDelegationReward(node2));
        assertEq(nodeInGroup(node3, 0), false);
        assertEq(node3DelegationRewardBefore - disqualifiedNodePenaltyAmount, staking.getDelegationReward(node3));
    }

    // *  Disqualified Node Mixed Reporting
    function testMixed1Dq5Reporter5Target() public {
        // 5 nodes all report different disqualified nodes (1 reports 2 reports 3 ...)
        Params[] memory params = new Params[](5);
        bytes memory err;
        address[] memory dn1 = new address[](1);
        address[] memory dn2 = new address[](1);
        address[] memory dn3 = new address[](1);
        address[] memory dn4 = new address[](1);
        address[] memory dn5 = new address[](1);

        dn1[0] = node1;
        dn2[0] = node2;
        dn3[0] = node3;
        dn4[0] = node4;
        dn5[0] = node5;

        params[0] = Params(node1, false, err, 0, 3, publicKey, partialPublicKey1, dn2);
        params[1] = Params(node2, false, err, 0, 3, publicKey, partialPublicKey2, dn3);
        params[2] = Params(node3, false, err, 0, 3, publicKey, partialPublicKey3, dn4);
        params[3] = Params(node4, false, err, 0, 3, publicKey, partialPublicKey4, dn5);
        params[4] = Params(node5, false, err, 0, 3, publicKey, partialPublicKey5, dn1);
        dkgHelper(params);
        // printGroupInfo(0);

<<<<<<< HEAD
        // When non-disqualified majority members < g.threshold (3), group is not formed, nodes are not slashed.

=======
>>>>>>> 7f098d81
        // assert group state is correct
        assertEq(checkIsStrictlyMajorityConsensusReached(0), false);
        assertEq(controller.getGroup(0).members.length, 5);
        assertEq(controller.getGroup(0).size, 5);
    }

    // * PPDKG Node Mixed Reporting
    function testPPDKGMixed1Dq5Reporter5Target() public {
        testMixed1Dq5Reporter5Target();
        printGroupInfo(0);

        // Set the coordinator to completed phase
        setPhase(0, 4);

        uint256 node1DelegationRewardBefore = staking.getDelegationReward(node1);
        uint256 node2DelegationRewardBefore = staking.getDelegationReward(node2);
        uint256 node3DelegationRewardBefore = staking.getDelegationReward(node3);
        uint256 node4DelegationRewardBefore = staking.getDelegationReward(node4);
        uint256 node5DelegationRewardBefore = staking.getDelegationReward(node5);

        // call postProcessDkg as node1
        vm.prank(node1);
        controller.postProcessDkg(0, 3);
        printGroupInfo(0);

        // assert group state is correct
        assertEq(checkIsStrictlyMajorityConsensusReached(0), false);
        assertEq(controller.getGroup(0).members.length, 0);
        assertEq(controller.getGroup(0).size, 0);

        // assert nodes are slashed
        assertEq(nodeInGroup(node1, 0), false);
        assertEq(node1DelegationRewardBefore - disqualifiedNodePenaltyAmount, staking.getDelegationReward(node1));
        assertEq(nodeInGroup(node2, 0), false);
        assertEq(node2DelegationRewardBefore - disqualifiedNodePenaltyAmount, staking.getDelegationReward(node2));
        assertEq(nodeInGroup(node3, 0), false);
        assertEq(node3DelegationRewardBefore - disqualifiedNodePenaltyAmount, staking.getDelegationReward(node3));
        assertEq(nodeInGroup(node4, 0), false);
        assertEq(node4DelegationRewardBefore - disqualifiedNodePenaltyAmount, staking.getDelegationReward(node4));
        assertEq(nodeInGroup(node5, 0), false);
        assertEq(node5DelegationRewardBefore - disqualifiedNodePenaltyAmount, staking.getDelegationReward(node5));
    }
}<|MERGE_RESOLUTION|>--- conflicted
+++ resolved
@@ -3,13 +3,6 @@
 
 pragma experimental ABIEncoderV2;
 
-<<<<<<< HEAD
-import {Coordinator} from "src/Coordinator.sol";
-import {Controller} from "src/Controller.sol";
-import "openzeppelin-contracts/contracts/utils/Strings.sol";
-import "src/interfaces/ICoordinator.sol";
-=======
->>>>>>> 7f098d81
 import "./RandcastTestHelper.sol";
 
 contract DKGScenarioTest is RandcastTestHelper {
@@ -434,11 +427,6 @@
         dkgHelper(params);
         // printGroupInfo(0);
 
-<<<<<<< HEAD
-        // When non-disqualified majority members < g.threshold (3), group is not formed, nodes are not slashed.
-
-=======
->>>>>>> 7f098d81
         // assert group state is correct
         assertEq(checkIsStrictlyMajorityConsensusReached(0), false);
         assertEq(controller.getGroup(0).members.length, 5);
