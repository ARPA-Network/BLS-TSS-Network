--- conflicted
+++ resolved
@@ -33,9 +33,6 @@
 # Custom
 contracts/test/Test.t.sol
 .DS_Store
-<<<<<<< HEAD
 /.venv
-=======
 *.sqlite
-passwd
->>>>>>> 63fea701
+passwd